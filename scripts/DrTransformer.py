from __future__ import division

# written by Stefan Badelt (stef@tbi.univie.ac.at)
# vim-config = set: ts=2 et sw=2 sts=2

# Python 3 compatibility
#from __future__ import absolute_import, division, print_function, unicode_literals

from builtins import map
from builtins import zip
from builtins import str
from builtins import range

import re
import os
import sys
import math
import argparse
import networkx as nx
import subprocess as s
import matplotlib.pyplot as plt
from mpl_toolkits.axes_grid1 import make_axes_locatable
import shutil
import tempfile
import contextlib
from struct import pack
from datetime import datetime

import RNA
import ribolands as ril
from ribolands.syswraps import SubprocessError, ExecError, check_version, VersionError
from ribolands.crnwrapper import DiGraphSimulator
from ribolands.trafo import TrafoLandscape


@contextlib.contextmanager
def smart_open(filename=None, mode='w'):
    if filename and filename != '-':

        fh = open(filename, mode)
    else:
        fh = sys.stdout

    try:
        yield fh
    finally:
        if fh is not sys.stdout:
            fh.close()


def plot_xmgrace(all_in, args):
    head = """
@with line
@line on
@line loctype world
@line g0
@line linewidth .2
@line linestyle 1
@line color 7
@line arrow 0
@line arrow type 0
@line arrow length 1.000000
@line arrow layout 1.000000, 1.000000
@line def
"""
    with open(args.name + '.gr', 'w') as gfh:
        gfh.write(head)
        for e, course in enumerate(all_in):
            t, o = list(zip(*course))
            for i in range(len(t)):
                gfh.write("{:f} {:f}\n".format(t[i], o[i]))
            gfh.write("&\n")

    return


def plot_simulation(all_in, args):
    stop = args.stop
    start = args.start

    t8 = args.t_ext
    lin_time = (stop - start) * float(t8)
    tX = lin_time + \
        args.t_end if (lin_time + args.t_end) >= lin_time * \
        10 else lin_time * 10

    name = args.name
    title = args.name

    fig = plt.figure()
    ax = fig.add_subplot(1, 1, 1)

    ax.set_ylim([0, 1.01])
    ax.set_xscale('linear')

    # Make the second part of the plot logarithmic
    ax.set_xlim((0, lin_time))
    divider = make_axes_locatable(ax)
    axLog = divider.append_axes("right", size=2.5, pad=0, sharey=ax)
    axLog.set_xscale('log')
    axLog.set_xlim((lin_time + 0.00001, tX))
    axLog.set_ylim([0, 1.01])
    axLog.yaxis.set_visible(False)

    for e, course in enumerate(all_in):
        if course == []:
            continue
        t, o = list(zip(*course))
        # Determine which lines are part of the legend:
        # like this, it is only those that are populated
        # at the end of transcription and if they reach
        # an occupancy of 10% or higher
        if t[-1] > lin_time:
            p, = ax.plot(t, o, '-', lw=1.5)
            L, = axLog.plot(t, o, '-', lw=1.5)
            if max(o) >= 0.1:
                L.set_label("ID {:d}".format(e))
        else:
            p, = ax.plot(t, o, '-', lw=0.5)
            L, = axLog.plot(t, o, '-', lw=0.5)

    fig.set_size_inches(7, 3)
    fig.text(0.5, 0.95, title, ha='center', va='center')

    # for tlen in range(args.stop-args.start) :
    #  ax.axvline(x=tlen*t8, linewidth=0.01, color='black', linestyle='--')

    # """ Add ticks for 1 minute, 1 hour, 1 day, 1 year """
    axLog.axvline(x=60, linewidth=1, color='black', linestyle='--')
    axLog.axvline(x=3600, linewidth=1, color='black', linestyle='--')
    axLog.axvline(x=86400, linewidth=1, color='black', linestyle='--')
    axLog.axvline(x=31536000, linewidth=1, color='black', linestyle='--')
    plt.legend()

    ax.set_ylabel('occupancy [mol/l]', fontsize=11)
    ax.set_xlabel('time [seconds]', ha='center', va='center', fontsize=11)
    ax.xaxis.set_label_coords(.9, -0.15)

    # plt.show()
    pfile = name + '.pdf'
    plt.savefig(pfile, bbox_inches='tight')

    return


def add_drtrafo_args(parser):
    """ A collection of arguments that are used by DrTransformer """
    # Treekin parameters
    parser.add_argument('--version', action='version', version='%(prog)s ' + ril.__version__)
    parser.add_argument("--treekin", default='treekin', action='store',
                        metavar='<str>', help="Path to the *treekin* executable.")

    parser.add_argument("--mpack-method", metavar='<str>', action='store',
            choices=(['FLOAT128', 'LD', 'QD', 'DD']),
            help="""Increase the precision of treekin simulations. Requires a development
                    version of treekin with mpack support.""")

    # Common parameters
    parser.add_argument("--ti", type=float, default=1.2, metavar='<flt>',
                        help="""Output-time increment of treekin solver (t1 * ti = t2).""")
    parser.add_argument("--t-ext", type=float, default=0.02, metavar='<flt>',
                        help="""Transcription speed, i.e. time per nucleotide extension [seconds
      per nucleotide].""")
    parser.add_argument("--t-end", type=float, default=60, metavar='<flt>',
                        help="Post-transcriptional simulation time [seconds].")
    parser.add_argument("-T", "--temperature", type=float, default=37.0,
                        metavar='<flt>', help="The temperature for ViennaRNA computations.")

    # Advanced algorithmic parameters
    parser.add_argument("--p-min", type=float, default=0.01, metavar='<flt>',
                        help="Probability threshold for secondary structure graph expansion.")
    parser.add_argument("--findpath-search-width", type=int, default=20,
                        metavar='<int>',
                        help="""Search width for the *findpath* heuristic. Higher values increase
      the chances to find energetically better transition state energies.""")

    parser.add_argument("--t-fast", type=float, default=1e-6, metavar='<flt>',
                        help="""Folding times faster than --t-fast are considered instantaneous.
      Structures that refold faster than --t-fast are considerd part of the
      same macrostate. Directly translates to an energy barrier separating
      conforations.""")

    parser.add_argument("--soft-minh", type=float, default=0, metavar='<flt>',
                        help="""Merge structures separated by a barrier smaller than minh *for
      visualzation only*. The dynamics will still be caculated based on the
      more detailed network. This parameter will only have an effect if it is
      a stronger coarse-graining than --t-fast.""")

    parser.add_argument("--t-slow", type=float, default=None, metavar='<flt>',
                        help="""Only accept new structures as neighboring conformations if the
      transition is faster than --t-slow.""")

    parser.add_argument('--structure-search-mode', default='default',
                        choices=('default', 'mfe-only', 'breathing-only'),
                        help="""Specify one of three modes: *default*: find new secondary
      structures using both the current MFE structure and breathing neighbors.
      *mfe-only*: only find the current MFE structure at every transcription
      step.  *breathing-only*: only find local breathing neighbors at every
      transcription step.""")
    parser.add_argument("--min-breathing", type=int, default=6,
                        metavar='<int>',
                        help="""Minimum number of freed bases during helix breathing.  Breathing
      helices can vary greatly in length, starting with at least two
      base-pairs. This parameter defines the minimum amount of bases freed by
      helix breathing. For example, 6 corresponds to a stack of two base-pairs
      and a loop region of 2 nucleotides. If less bases are freed and there
      exists a nested stacked helix, this helix is considered to breathe as
      well.""")

    parser.add_argument("--detailed-pruning", action="store_true",
            help="""Calculate new direct path barriers during the pruning step.""")

    # Advanced plotting parameters
    parser.add_argument("--t-lin", type=int, default=30, metavar='<int>',
                        help="""Evenly space output *t-lin* times during transcription on a
      linear time scale.""")
    parser.add_argument("--t-log", type=int, default=300, metavar='<int>',
                        help="""Evenly space output *t-log* times after transription on a
      logarithmic time scale.""")
    # NOTE: Needs to be adjusted after treekin dependency is gone...
    parser.add_argument("--t0", type=float, default=0, metavar='<flt>',
                        help=argparse.SUPPRESS)
    parser.add_argument("--mocca", type=int, default=None, metavar='<int>',
                        help=argparse.SUPPRESS)

    # More supported library parameters
    ril.argparse_add_arguments(parser, start=True, stop=True,
                               tmpdir=True, name=True, verbose=True)

    parser.add_argument("--k0", type=float, default=2e5, metavar='<flt>',
                        help="""Arrhenius rate constant. Adjust the rate constant k0 of the the
      Arrhenius equation to match experimentally confirmed folding
      time-scales.""")

    # Plotting tools (DrForna, matplotlib, xmgrace)
    parser.add_argument("--drffile", action="store_true",
            help="Write DrForna output to a file: {--name}.drf")
    parser.add_argument("--pyplot", action="store_true",
            help="""Plot the simulation using matplotlib. Interpret the legend
            using STDOUT or --logfile""")
    parser.add_argument("--xmgrace", action="store_true",
            help="""Plot the simulation for xmgrace visualization. Interpret
            the legend using STDOUT or --logfile""")
    parser.add_argument("--draw-graphs", action="store_true",
            help="""Plot the landscape graph as pdf. Interpret the nodeID using
            STDOUT or --logfile""")

    # Logging and STDOUT
    parser.add_argument("--logfile", action="store_true",
                        help="Write verbose information to a file: {--name}.log")
    parser.add_argument("--stdout", default='log', action='store',
                        choices=('log', 'drf'),
                        help="""Choose one of two STDOUT formats: *log*: prints {--verbose}
      logging information about the cotranscriptional folding progress, *drf*:
      prints the input format for DrForna to STDOUT.""")

    return


def main(args):
    """ DrTransformer - cotranscriptional folding """

    (name, fullseq) = ril.parse_vienna_stdin(sys.stdin)

    # Adjust arguments, prepare simulation
    if args.name == '':
        args.name = name
    else:
        name = args.name

    # Adjust filehandle-stuff
    _drffile = None
    if args.drffile:
        _drffile = name + '.drf'
        if args.stdout == 'drf':
            args.stdout = ''
    elif args.stdout == 'drf':
        _drffile = '-'

    _logfile = None
    if args.logfile:
        _logfile = name + '.log'
        if args.stdout == 'log':
            args.stdout = ''
    elif args.stdout == 'log':
        _logfile = '-'

    if args.tmpdir:
        _tmpdir = args.tmpdir
        if not os.path.exists(_tmpdir):
            os.makedirs(_tmpdir)
    else:
        _tmpdir = tempfile.mkdtemp(prefix='DrTrafo')

    # Adjust simulation parameters
    _RT = 0.61632077549999997
    if args.temperature != 37.0:
        kelvin = 273.15 + args.temperature
        _RT = (_RT / 310.15) * kelvin

    if args.stop is None:
        args.stop = len(fullseq) + 1
    else:
        fullseq = fullseq[0:args.stop - 1]

    if args.t_end < args.t_ext:
        raise ValueError(
            'Simulation time after transcription --t-end must be >= --t-ext')

    # ~~~~~~~~~~~~~~~~~~~~~~~~~~~~~~~~~~~~~~~~~~ #
    # Adjust the simulation window for treekin:
    #
    #   k0
    #   2e5  /s       50 nuc/s               1e-inf /s
    #   4000 /t8      1  nuc/t8              1e-inf /t8
    #   |------$------|-------------------$----------->
    #          k-fast                     k-slow
    #          --minh                     --maxh
    #          |------|---------------|--->
    #          t0     t8 0.02 s       tX = 86400 s
    #   <----->    simulation             <---------->
    #   instant                             rate = 0
    #
    # (1) The rate of a spontaneous folding event
    # (>= k-fast) has to be much faster than the
    # rate of chain elongation (kx).
    #
    # (2) The rate of an effectively 0 folding
    # event (< k-slow) has to be much slower than
    # the rate of chain elongation (kx), it
    # should also be much slower than the
    # post-transcriptional simulation time --tX
    #
    # Parameters:
    # k0 = maximum folding rate /s
    # t8 = time for chain elongation
    # tX = post-transcriptional simulation time
    # t0 = first simulation output time (<< t8)
    # ~~~~~~~~~~~~~~~~~~~~~~~~~~~~~~~~~~~~~~~~~~ #

    # Compare --minh, --min-rate, --t8 and --tX :
    if args.verbose:
        dG_min = -_RT * math.log(1 / args.t_fast / args.k0)
        print('# --t-fast: {} s => {} kcal/mol barrier height and {} /s rate at k0 = {}'.format(
            args.t_fast, dG_min, 1/args.t_fast, args.k0))
        if args.t_slow is not None:
            dG_max = -_RT * math.log(1 / args.t_slow / args.k0)
            print('# --t-slow {} s => {} kcal/mol barrier height and {} /s rate at k0 = {}'.format(
                args.t_slow, dG_max, 1/args.t_slow, args.k0))

    if args.t_fast * 10 > args.t_ext:
        raise Exception("""Conflicting Settings: rate for equilibration must be
                much faster than for nucleotide extension.""")

    if args.t_slow is not None and args.t_end * 100 > args.t_slow:
        raise Exception("""Conflicting Settings: 1/--min-rate should be much
                longer than the simulation time --t_end.""")

    check_version(args.treekin, ril._MIN_TREEKIN_VERSION)

    def versiontuple(rv):
        return tuple(map(int, (rv.split("."))))
    if versiontuple(RNA.__version__) < versiontuple(ril._MIN_VIENNARNA_VERSION):
        raise VersionError('ViennaRNA', RNA.__version__, ril._MIN_VIENNARNA_VERSION)

    ############################
    # Start with DrTransformer #
    ############################

    # Set model details.
    vrna_md = RNA.md()
    vrna_md.noLP = 1
    vrna_md.temperature = args.temperature

    if _drffile:
        with smart_open(_drffile, 'w') as dfh:
            dfh.write("id time conc struct energy\n")

    if args.pyplot or args.xmgrace:
        all_courses = []

    if _logfile:
        with smart_open(_logfile, 'w') as lfh:
            lfh.write("# {} \n".format(fullseq))
            lfh.write("# ID, Structure, Energy, Occupancy\n")

    # initialize a directed conformation graph
    CG = TrafoLandscape(fullseq, vrna_md)
    CG.p_min = args.p_min
    CG._k0 = args.k0
    CG.t_fast = args.t_fast
    CG.t_slow = args.t_slow

    CG.findpath_search_width = args.findpath_search_width

    CG._transcript_length = args.start-1

    if args.verbose:
        atime = datetime.now()

    with smart_open(_logfile, 'w') as lfh:
        CG.logfile = lfh
        norm, plusI, expo, fail = 0, 0, 0, 0
        for tlen in range(args.start, args.stop):
            nn = CG.expand(exp_mode=args.structure_search_mode)
            # print """ {} new nodes """.format(nn), CG._nodeid, "total nodes"

            mn = CG.coarse_grain()
            if args.verbose:
                print("# Merged {} nodes after expanding {} new nodes.".format(len(mn), nn))

            if args.pyplot or args.xmgrace:
                ttt = CG._total_time
                if ttt == 0:
                    all_courses.extend([[] for i in range(nn)])
                else:
                    all_courses.extend([[(ttt, 0)] for i in range(nn)])
                # DO **NOT** DO IT THIS WAY: all_courses.extend([ [] ] * nn )

            ############
            # Simulate #
            ############
            _fname = _tmpdir + '/' + name + '-' + str(tlen)
            _t0 = args.t0  # if args.t0 > 0 else 1e-6
            _t8 = args.t_end if tlen == args.stop - 1 else args.t_ext
            (t_lin, t_log) = (None, args.t_log) if tlen == args.stop - \
                1 else (args.t_lin, None)

            # produce input for treekin simulation
            [bfile, rfile, p0, nlist] = CG.get_simulation_files_tkn(_fname)

            for e, (ni, data) in enumerate(nlist, 1):
                lfh.write("{:4d} {:4d} {} {:6.2f} {:6.4f} (ID = {:d})\n".format(
                    tlen, e, ni[:tlen], data['energy'], data['occupancy'], data['identity']))

            dn, sr, rj = 0, 0, 0
            if len(nlist) == 1:
                # Fake simulation results for DrForna
                CG._total_time += _t8
                if _drffile:
                    with smart_open(_drffile, 'a') as dfh:
                        ss = nlist[0][0]
                        line = "{} {} {} {:s} {:6.2f}".format(CG.node[ss]['identity'],
                                CG._total_time, 1.0, ss[:len(seq)], CG.node[ss]['energy'])
                        dfh.write(line + '\n')

                if args.pyplot or args.xmgrace:
                    ss = nlist[0][0]
                    ident = CG.node[ss]['identity']
                    all_courses[ident].append((CG._total_time, 1.0))

            else:
                seq = ''
                # sometimes bfile causes a segfault, so let's leave it out.
                bfile = None
                try:  # - Simulate with treekin
                    tfile, _ = ril.sys_treekin(_fname, seq, bfile, rfile, binrates=True,
                            treekin=args.treekin, p0=p0, t0=_t0, ti=args.ti, t8=_t8,
                            mpack_method=args.mpack_method,
                            exponent=False, useplusI=False, force=True, verb=(args.verbose > 1))
                    norm += 1
                except SubprocessError:
                    try:  # - Simulate with treekin and --exponent
                        tfile, _ = ril.sys_treekin(_fname, seq, bfile, rfile, binrates=True,
                                mpack_method=args.mpack_method,
                                treekin=args.treekin, p0=p0, t0=_t0, ti=args.ti, t8=_t8,
                                exponent=True, useplusI=False, force=True, verb=(args.verbose > 0))
                        expo += 1
                    except SubprocessError:
                        try:  # - Simulate with treekin and --useplusI
                            tfile, _ = ril.sys_treekin(_fname, seq, bfile, rfile, binrates=True,
                                    mpack_method=args.mpack_method,
                                    treekin=args.treekin, p0=p0, t0=_t0,
                                    ti=args.ti, t8=_t8, exponent=False,
                                    useplusI=True, force=True,
                                    verb=(args.verbose > 0))
                            plusI += 1
                        except SubprocessError:
                            if args.verbose > 1:
                                print("After {} nucleotides: treekin cannot find a solution!".format(tlen))
                            # - Simulate with crnsimulator python package (slower)
                            _odename = name + str(tlen)
                            tfile = DiGraphSimulator(CG, _fname, nlist, p0, _t0, _t8,
                                                     t_lin=t_lin,
                                                     t_log=t_log,
                                                     jacobian=False,  # faster!
                                                     verb=(args.verbose > 0))
                            fail += 1

                except ExecError as e:
                    # NOTE: This is a hack to avoid treekin simulations in the first place
                    _odename = name + str(tlen)
                    tfile = DiGraphSimulator(CG, _fname, nlist, p0, _t0, _t8,
                                             t_lin=t_lin,
                                             t_log=t_log,
                                             jacobian=False,  # faster!
                                             verb=(args.verbose > 1))

                # Get Results
                time_inc, iterations = CG.update_occupancies_tkn(tfile, nlist)
                # print time_inc, iterations

                softmap = dict()
                if args.soft_minh and args.soft_minh > CG._dG_min:
                    copyCG = CG.graph_copy()
                    softmap = copyCG.coarse_grain(dG_min=args.soft_minh)
                    del copyCG

                if args.pyplot or args.xmgrace or _drffile:
                    for data in CG.sorted_trajectories_iter(nlist, tfile, softmap):
                        [id_, tt_, oc_, ss_, en_] = data
                        if args.pyplot or args.xmgrace:
                            all_courses[id_].append((tt_, oc_))
                        if _drffile:
                            with smart_open(_drffile, 'a') as dfh:
                                dfh.write(
                                    "{} {} {} {:s} {:6.2f}\n".format(*data))

                CG._total_time += time_inc

                # Prune
                dn, sr, rj = CG.prune(mocca=args.mocca, detailed=args.detailed_pruning)

                if args.draw_graphs:
                    CG.to_json(_fname)

            if args.verbose:
                print("# Transcripton length: " + \
                    "{}. Initial graph size: {}. Hidden graph size: {}".format(
                            tlen, len(nlist), len(CG)))
                print("#  Deleted {} nodes, {} still reachable, {} rejected deletions.".format(
                        dn, sr, rj))
                dtime = datetime.now()
                print("#  Computation time at current nucleotide: {} s".format(
                    (dtime - atime).total_seconds()))

                fp_tot = ril.trafo.PROFILE['findpath-calls']
                fp_exp = ril.trafo.PROFILE['mfe'] + \
                         ril.trafo.PROFILE['hb'] + ril.trafo.PROFILE['feature']
                fp_cgr = ril.trafo.PROFILE['cogr']
                fp_prn = ril.trafo.PROFILE['prune']
                print("{} {} {} {} {} {} {}".format(tlen, len(nlist), 
                    (dtime - atime).total_seconds(), fp_exp, fp_cgr, fp_prn, fp_tot))

                atime = dtime
                ril.trafo.PROFILE['findpath-calls'] = 0
                ril.trafo.PROFILE['mfe'] = 0
                ril.trafo.PROFILE['hb'] = 0
                ril.trafo.PROFILE['feature'] = 0
                ril.trafo.PROFILE['cogr'] = 0
                ril.trafo.PROFILE['prune'] = 0

        if args.verbose >= 1:
            print("# Treekin stats: {} default success, {} expo success, {} plusI success, {} fail".format( norm, expo, plusI, fail))

        lfh.write("Distribution of structures at the end:\n")
        lfh.write("          {}\n".format(CG.transcript))
        for e, (ni, data) in enumerate(CG.sorted_nodes(), 1):
            lfh.write("{:4d} {:4d} {} {:6.2f} {:6.4f} (ID = {:d})\n".format(
                tlen, e, ni[:tlen], data['energy'], data['occupancy'], data['identity']))

    # CLEANUP the /tmp/directory
    if not args.tmpdir:
        shutil.rmtree(_tmpdir)

    # Plot results
    if args.pyplot:
        plot_simulation(all_courses, args)

    if args.xmgrace:
        plot_xmgrace(all_courses, args)

    return

<<<<<<< HEAD
  # Adjust filehandle-stuff
  _drffile = None
  if args.drffile :
    _drffile = name + '.drf'
    if args.stdout == 'drf' :
      args.stdout = ''
  elif args.stdout == 'drf' :
    _drffile = '-'

  _logfile = None
  if args.logfile:
    _logfile = name + '.log'
    if args.stdout == 'log' :
      args.stdout = ''
  elif args.stdout == 'log' :
    _logfile = '-'

  if args.tmpdir :
    _tmpdir = args.tmpdir 
    if not os.path.exists(_tmpdir):
      os.makedirs(_tmpdir)
  else :
    _tmpdir = tempfile.mkdtemp(prefix='DrTrafo')

  # Adjust simulation parameters
  _RT=0.61632077549999997
  if args.temperature != 37.0 :
    kelvin = 273.15 + args.temperature
    _RT = (_RT/310.15)*kelvin

  if args.stop is None : 
    args.stop = len(fullseq)+1
  else :
    fullseq = fullseq[0:args.stop-1]

  if args.tX < args.t8 :
    raise ValueError('Simulation time after transcription --tX must be >= --t8')

  # ~~~~~~~~~~~~~~~~~~~~~~~~~~~~~~~~~~~~~~~~~~ #
  # Adjust the simulation window for treekin:
  #
  #   k0           
  #   2e5  /s       50 nuc/s               1e-inf /s
  #   4000 /t8      1  nuc/t8              1e-inf /t8
  #   |------$------|-------------------$----------->
  #          k-fast                     k-slow
  #          --minh                     --maxh
  #          |------|---------------|--->
  #          t0     t8 0.02 s       tX = 86400 s
  #   <----->    simulation             <---------->
  #   instant                             rate = 0
  #
  # (1) The rate of a spontaneous folding event 
  # (>= k-fast) has to be much faster than the 
  # rate of chain elongation (kx).
  #
  # (2) The rate of an effectively 0 folding 
  # event (< k-slow) has to be much slower than 
  # the rate of chain elongation (kx), it 
  # should also be much slower than the 
  # post-transcriptional simulation time --tX
  #
  # Parameters:
  # k0 = maximum folding rate /s
  # t8 = time for chain elongation 
  # tX = post-transcriptional simulation time
  # t0 = first simulation output time (<< t8)
  # ~~~~~~~~~~~~~~~~~~~~~~~~~~~~~~~~~~~~~~~~~~ #

  if args.min_rate is not None:
    args.maxdG = -_RT * math.log(args.min_rate/args.k0)
  else :
    args.maxdG = 0 # off

  mhrate = args.k0 * math.exp(-args.minh/_RT)

  # Compare --minh, --min-rate, --t8 and --tX :
  if args.verbose:
    print '{} dG minh => {} /s rate and {} s time at k0 = {}'.format(
        args.minh, mhrate, 1/mhrate, args.k0)

    if args.min_rate is not None:
      print '{} /s min-rate => {} dG barrier and {:g} s time at k0 = {}'.format(
          args.min_rate, args.maxdG, 1/args.min_rate, args.k0)

    # Minrate specifies the lowest accepted rate for simulations (sec^-1)
    # it can be directly converted into a activation energy that results this rate
    print 'Settings correspond to potential new paramters:'
    print '--t-fast: {} s, --t-ext {} s, --t-end {} s, --t-slow {} s'.format(
        1/mhrate, args.t8, args.tX, 1/args.min_rate if args.min_rate is not None else 'inf')

  if 1/mhrate * 10 > args.t8 :
    raise Exception('Conflicting Settings: rate for equilibration must be much faster than for nucleotide extension.')
    
  if args.min_rate is not None and args.tX * 100 > 1/args.min_rate :
    raise Exception('Conflicting Settings: 1/--min-rate should be much longer than the simulation time --tX.')


  check_version(args.treekin, ril._MIN_TREEKIN_VERSION)

  def versiontuple(rv):
    return tuple(map(int, (rv.split("."))))
  if versiontuple(RNA.__version__) < versiontuple(ril._MIN_VIENNARNA_VERSION):
    raise VersionError('ViennaRNA', RNA.__version__, ril._MIN_VIENNARNA_VERSION)

  ############################
  # Start with DrTransformer #
  ############################

  # Set model details.
  vrna_md = RNA.md()
  vrna_md.noLP = 1
  vrna_md.temperature = args.temperature

  if _drffile :
    with smart_open(_drffile, 'w') as dfh :
      dfh.write("id time conc struct energy\n")

  if args.pyplot or args.xmgrace:
    all_courses = []

  if _logfile :
    with smart_open(_logfile, 'w') as lfh :
      lfh.write("# {} \n".format(fullseq))
      lfh.write("# ID, Structure, Energy, Occupancy\n")

  # initialize a directed conformation graph
  CG = ConformationGraph(fullseq, vrna_md)
  CG.occupancy_cutoff = args.occupancy_cutoff
  CG.findpath_width = args.findpath_width
  CG._maxdG = args.maxdG
  CG._k0 = args.k0

  #import statprof
  #statprof.start()

  CG._transcript_length = args.start-1

  with smart_open(_logfile, 'w') as lfh :
    CG.logfile = lfh
    norm, plusI, expo, fail = 0, 0, 0, 0
    for tlen in range(args.start, args.stop) :
      nn = CG.expand(exp_mode=args.structure_search_mode)
      #print """ {} new nodes """.format(nn), CG._nodeid, "total nodes"

      mn = CG.coarse_grain(minh = args.minh)
      if args.verbose :
        print "Merged {} nodes after expanding {} new nodes.".format(len(mn), nn)

      if args.pyplot or args.xmgrace:
        ttt = CG._total_time
        if ttt == 0 :
          all_courses.extend([[] for i in range(nn)])
        else :
          all_courses.extend([[(ttt,0)] for i in range(nn)])
        # DO **NOT** DO IT THIS WAY: all_courses.extend([ [] ] * nn )

      ############
      # Simulate #
      ############
      _fname = _tmpdir+'/'+name+'-'+str(tlen)
      _t0 = args.t0 if args.t0 > 0 else 1e-6
      _t8 = args.tX if tlen == args.stop-1 else args.t8
      (t_lin, t_log) = (None, args.t_log) if tlen == args.stop-1 else (args.t_lin, None)

      # produce input for treekin simulation
      [bfile, rfile, p0, nlist] = CG.get_simulation_files_tkn(_fname)

      for e, (ni, data) in enumerate(nlist, 1) :
          lfh.write("{:4d} {:4d} {} {:6.2f} {:6.4f} (ID = {:d})\n".format(
              tlen, e, ni[:tlen], data['energy'], data['occupancy'], data['identity']))

      dn, sr, rj = 0, 0, 0
      if len(nlist) == 1 :
        # Fake simulation results for DrForna
        CG._total_time += _t8
        if _drffile :
          with smart_open(_drffile, 'a') as dfh:
            ss = nlist[0][0]
            line = "{} {} {} {:s} {:6.2f}".format(CG.node[ss]['identity'], 
                CG._total_time, 1.0, ss[:len(seq)], CG.node[ss]['energy'])
            dfh.write(line + '\n')

        if args.pyplot or args.xmgrace:
          ss = nlist[0][0]
          ident = CG.node[ss]['identity']
          all_courses[ident].append((CG._total_time, 1.0))

      else :
        seq = ''
        bfile = None # sometimes bfile causes a segfault, so let's leave it out.
        try: # - Simulate with treekin
          tfile, _ = ril.sys_treekin(_fname, seq, bfile, rfile, binrates=True,
              treekin=args.treekin, p0=p0, t0=_t0, ti=args.ti, t8=_t8, 
              mpack_method=args.mpack_method,
              exponent=False, useplusI=False, force=True, verb=(args.verbose > 1))
          norm += 1
        except SubprocessError: 
          try : # - Simulate with treekin and --exponent
            tfile, _ = ril.sys_treekin(_fname, seq, bfile, rfile, binrates=True,
                mpack_method=args.mpack_method,
                treekin=args.treekin, p0=p0, t0=_t0, ti=args.ti, t8=_t8, 
                exponent=True, useplusI=False, force=True, verb=(args.verbose>0))
            expo += 1
          except SubprocessError: 
            try : # - Simulate with treekin and --useplusI
              tfile, _ = ril.sys_treekin(_fname, seq, bfile, rfile, binrates=True,
                  mpack_method=args.mpack_method,
                  treekin=args.treekin, p0=p0, t0=_t0, ti=args.ti, t8=_t8, 
                  exponent=False, useplusI=True, force=True, verb=(args.verbose>0))
              plusI += 1
            except SubprocessError:
              if args.verbose > 1:
                print Warning("After {} nucleotides: treekin cannot find a solution!".format(tlen))
              # - Simulate with crnsimulator python package (slower)
              _odename = name+str(tlen)
              tfile = DiGraphSimulator(CG, _fname, nlist, p0, _t0, _t8, 
                  t_lin = t_lin,
                  t_log = t_log,
                  jacobian=False, # faster!
                  verb=(args.verbose>0))
              fail += 1

        except ExecError, e:
          # NOTE: This is a hack to avoid treekin simulations in the first place
          _odename = name+str(tlen)
          tfile = DiGraphSimulator(CG, _fname, nlist, p0, _t0, _t8, 
              t_lin = t_lin,
              t_log = t_log,
              jacobian=False, # faster!
              verb=(args.verbose>1))

        # Get Results
        time_inc, iterations = CG.update_occupancies_tkn(tfile, nlist)
        #print time_inc, iterations

        softmap = dict()
        if args.soft_minh and args.soft_minh > args.minh :
          copyCG = CG.graph_copy()
          softmap = copyCG.coarse_grain(minh=args.soft_minh)
          del copyCG

        if args.pyplot or args.xmgrace or _drffile :
          for data in CG.sorted_trajectories_iter(nlist, tfile, softmap) :
            [id_, tt_, oc_, ss_, en_] = data
            if args.pyplot or args.xmgrace :
              all_courses[id_].append((tt_,oc_))
            if _drffile :
              with smart_open(_drffile, 'a') as dfh:
                dfh.write("{} {} {} {:s} {:6.2f}\n".format(*data))

        CG._total_time += time_inc
        
        # Prune
        dn, sr, rj = CG.prune(maxh=args.maxh)

      if args.verbose :
        print "# Transcripton length: {}. Initial graph size: {}. ".format(tlen, len(nlist)), 
        print "Deleted {} nodes, {} still reachable, {} rejected deletions.".format(dn, sr, rj)

    if args.verbose >= 1:
      print "Treekin stats: {} default success, {} expo success, {} plusI success, {} fail".format(
          norm, expo, plusI, fail)

    lfh.write("Distribution of structures at the end:\n")
    lfh.write("          {}\n".format(CG.transcript))
    for e, (ni, data) in enumerate(CG.sorted_nodes(), 1) :
        lfh.write("{:4d} {:4d} {} {:6.2f} {:6.4f} (ID = {:d})\n".format(
            tlen, e, ni[:tlen], data['energy'], data['occupancy'], data['identity']))

  #statprof.stop()
  #statprof.display()

  # CLEANUP the /tmp/directory
  if not args.tmpdir :
    shutil.rmtree(_tmpdir)

  # Plot results
  if args.pyplot:
    plot_simulation(all_courses, args)

  if args.xmgrace:
    plot_xmgrace(all_courses, args)

  return
=======
>>>>>>> 01370d9f

if __name__ == '__main__':
    parser = argparse.ArgumentParser(
        # formatter_class=argparse.RawTextHelpFormatter,
        formatter_class=argparse.ArgumentDefaultsHelpFormatter,
        # formatter_class=argparse.MetavarTypeHelpFormatter,
        description='echo sequence | %(prog)s [options]')

    add_drtrafo_args(parser)

    args = parser.parse_args()

    main(args)<|MERGE_RESOLUTION|>--- conflicted
+++ resolved
@@ -572,295 +572,6 @@
 
     return
 
-<<<<<<< HEAD
-  # Adjust filehandle-stuff
-  _drffile = None
-  if args.drffile :
-    _drffile = name + '.drf'
-    if args.stdout == 'drf' :
-      args.stdout = ''
-  elif args.stdout == 'drf' :
-    _drffile = '-'
-
-  _logfile = None
-  if args.logfile:
-    _logfile = name + '.log'
-    if args.stdout == 'log' :
-      args.stdout = ''
-  elif args.stdout == 'log' :
-    _logfile = '-'
-
-  if args.tmpdir :
-    _tmpdir = args.tmpdir 
-    if not os.path.exists(_tmpdir):
-      os.makedirs(_tmpdir)
-  else :
-    _tmpdir = tempfile.mkdtemp(prefix='DrTrafo')
-
-  # Adjust simulation parameters
-  _RT=0.61632077549999997
-  if args.temperature != 37.0 :
-    kelvin = 273.15 + args.temperature
-    _RT = (_RT/310.15)*kelvin
-
-  if args.stop is None : 
-    args.stop = len(fullseq)+1
-  else :
-    fullseq = fullseq[0:args.stop-1]
-
-  if args.tX < args.t8 :
-    raise ValueError('Simulation time after transcription --tX must be >= --t8')
-
-  # ~~~~~~~~~~~~~~~~~~~~~~~~~~~~~~~~~~~~~~~~~~ #
-  # Adjust the simulation window for treekin:
-  #
-  #   k0           
-  #   2e5  /s       50 nuc/s               1e-inf /s
-  #   4000 /t8      1  nuc/t8              1e-inf /t8
-  #   |------$------|-------------------$----------->
-  #          k-fast                     k-slow
-  #          --minh                     --maxh
-  #          |------|---------------|--->
-  #          t0     t8 0.02 s       tX = 86400 s
-  #   <----->    simulation             <---------->
-  #   instant                             rate = 0
-  #
-  # (1) The rate of a spontaneous folding event 
-  # (>= k-fast) has to be much faster than the 
-  # rate of chain elongation (kx).
-  #
-  # (2) The rate of an effectively 0 folding 
-  # event (< k-slow) has to be much slower than 
-  # the rate of chain elongation (kx), it 
-  # should also be much slower than the 
-  # post-transcriptional simulation time --tX
-  #
-  # Parameters:
-  # k0 = maximum folding rate /s
-  # t8 = time for chain elongation 
-  # tX = post-transcriptional simulation time
-  # t0 = first simulation output time (<< t8)
-  # ~~~~~~~~~~~~~~~~~~~~~~~~~~~~~~~~~~~~~~~~~~ #
-
-  if args.min_rate is not None:
-    args.maxdG = -_RT * math.log(args.min_rate/args.k0)
-  else :
-    args.maxdG = 0 # off
-
-  mhrate = args.k0 * math.exp(-args.minh/_RT)
-
-  # Compare --minh, --min-rate, --t8 and --tX :
-  if args.verbose:
-    print '{} dG minh => {} /s rate and {} s time at k0 = {}'.format(
-        args.minh, mhrate, 1/mhrate, args.k0)
-
-    if args.min_rate is not None:
-      print '{} /s min-rate => {} dG barrier and {:g} s time at k0 = {}'.format(
-          args.min_rate, args.maxdG, 1/args.min_rate, args.k0)
-
-    # Minrate specifies the lowest accepted rate for simulations (sec^-1)
-    # it can be directly converted into a activation energy that results this rate
-    print 'Settings correspond to potential new paramters:'
-    print '--t-fast: {} s, --t-ext {} s, --t-end {} s, --t-slow {} s'.format(
-        1/mhrate, args.t8, args.tX, 1/args.min_rate if args.min_rate is not None else 'inf')
-
-  if 1/mhrate * 10 > args.t8 :
-    raise Exception('Conflicting Settings: rate for equilibration must be much faster than for nucleotide extension.')
-    
-  if args.min_rate is not None and args.tX * 100 > 1/args.min_rate :
-    raise Exception('Conflicting Settings: 1/--min-rate should be much longer than the simulation time --tX.')
-
-
-  check_version(args.treekin, ril._MIN_TREEKIN_VERSION)
-
-  def versiontuple(rv):
-    return tuple(map(int, (rv.split("."))))
-  if versiontuple(RNA.__version__) < versiontuple(ril._MIN_VIENNARNA_VERSION):
-    raise VersionError('ViennaRNA', RNA.__version__, ril._MIN_VIENNARNA_VERSION)
-
-  ############################
-  # Start with DrTransformer #
-  ############################
-
-  # Set model details.
-  vrna_md = RNA.md()
-  vrna_md.noLP = 1
-  vrna_md.temperature = args.temperature
-
-  if _drffile :
-    with smart_open(_drffile, 'w') as dfh :
-      dfh.write("id time conc struct energy\n")
-
-  if args.pyplot or args.xmgrace:
-    all_courses = []
-
-  if _logfile :
-    with smart_open(_logfile, 'w') as lfh :
-      lfh.write("# {} \n".format(fullseq))
-      lfh.write("# ID, Structure, Energy, Occupancy\n")
-
-  # initialize a directed conformation graph
-  CG = ConformationGraph(fullseq, vrna_md)
-  CG.occupancy_cutoff = args.occupancy_cutoff
-  CG.findpath_width = args.findpath_width
-  CG._maxdG = args.maxdG
-  CG._k0 = args.k0
-
-  #import statprof
-  #statprof.start()
-
-  CG._transcript_length = args.start-1
-
-  with smart_open(_logfile, 'w') as lfh :
-    CG.logfile = lfh
-    norm, plusI, expo, fail = 0, 0, 0, 0
-    for tlen in range(args.start, args.stop) :
-      nn = CG.expand(exp_mode=args.structure_search_mode)
-      #print """ {} new nodes """.format(nn), CG._nodeid, "total nodes"
-
-      mn = CG.coarse_grain(minh = args.minh)
-      if args.verbose :
-        print "Merged {} nodes after expanding {} new nodes.".format(len(mn), nn)
-
-      if args.pyplot or args.xmgrace:
-        ttt = CG._total_time
-        if ttt == 0 :
-          all_courses.extend([[] for i in range(nn)])
-        else :
-          all_courses.extend([[(ttt,0)] for i in range(nn)])
-        # DO **NOT** DO IT THIS WAY: all_courses.extend([ [] ] * nn )
-
-      ############
-      # Simulate #
-      ############
-      _fname = _tmpdir+'/'+name+'-'+str(tlen)
-      _t0 = args.t0 if args.t0 > 0 else 1e-6
-      _t8 = args.tX if tlen == args.stop-1 else args.t8
-      (t_lin, t_log) = (None, args.t_log) if tlen == args.stop-1 else (args.t_lin, None)
-
-      # produce input for treekin simulation
-      [bfile, rfile, p0, nlist] = CG.get_simulation_files_tkn(_fname)
-
-      for e, (ni, data) in enumerate(nlist, 1) :
-          lfh.write("{:4d} {:4d} {} {:6.2f} {:6.4f} (ID = {:d})\n".format(
-              tlen, e, ni[:tlen], data['energy'], data['occupancy'], data['identity']))
-
-      dn, sr, rj = 0, 0, 0
-      if len(nlist) == 1 :
-        # Fake simulation results for DrForna
-        CG._total_time += _t8
-        if _drffile :
-          with smart_open(_drffile, 'a') as dfh:
-            ss = nlist[0][0]
-            line = "{} {} {} {:s} {:6.2f}".format(CG.node[ss]['identity'], 
-                CG._total_time, 1.0, ss[:len(seq)], CG.node[ss]['energy'])
-            dfh.write(line + '\n')
-
-        if args.pyplot or args.xmgrace:
-          ss = nlist[0][0]
-          ident = CG.node[ss]['identity']
-          all_courses[ident].append((CG._total_time, 1.0))
-
-      else :
-        seq = ''
-        bfile = None # sometimes bfile causes a segfault, so let's leave it out.
-        try: # - Simulate with treekin
-          tfile, _ = ril.sys_treekin(_fname, seq, bfile, rfile, binrates=True,
-              treekin=args.treekin, p0=p0, t0=_t0, ti=args.ti, t8=_t8, 
-              mpack_method=args.mpack_method,
-              exponent=False, useplusI=False, force=True, verb=(args.verbose > 1))
-          norm += 1
-        except SubprocessError: 
-          try : # - Simulate with treekin and --exponent
-            tfile, _ = ril.sys_treekin(_fname, seq, bfile, rfile, binrates=True,
-                mpack_method=args.mpack_method,
-                treekin=args.treekin, p0=p0, t0=_t0, ti=args.ti, t8=_t8, 
-                exponent=True, useplusI=False, force=True, verb=(args.verbose>0))
-            expo += 1
-          except SubprocessError: 
-            try : # - Simulate with treekin and --useplusI
-              tfile, _ = ril.sys_treekin(_fname, seq, bfile, rfile, binrates=True,
-                  mpack_method=args.mpack_method,
-                  treekin=args.treekin, p0=p0, t0=_t0, ti=args.ti, t8=_t8, 
-                  exponent=False, useplusI=True, force=True, verb=(args.verbose>0))
-              plusI += 1
-            except SubprocessError:
-              if args.verbose > 1:
-                print Warning("After {} nucleotides: treekin cannot find a solution!".format(tlen))
-              # - Simulate with crnsimulator python package (slower)
-              _odename = name+str(tlen)
-              tfile = DiGraphSimulator(CG, _fname, nlist, p0, _t0, _t8, 
-                  t_lin = t_lin,
-                  t_log = t_log,
-                  jacobian=False, # faster!
-                  verb=(args.verbose>0))
-              fail += 1
-
-        except ExecError, e:
-          # NOTE: This is a hack to avoid treekin simulations in the first place
-          _odename = name+str(tlen)
-          tfile = DiGraphSimulator(CG, _fname, nlist, p0, _t0, _t8, 
-              t_lin = t_lin,
-              t_log = t_log,
-              jacobian=False, # faster!
-              verb=(args.verbose>1))
-
-        # Get Results
-        time_inc, iterations = CG.update_occupancies_tkn(tfile, nlist)
-        #print time_inc, iterations
-
-        softmap = dict()
-        if args.soft_minh and args.soft_minh > args.minh :
-          copyCG = CG.graph_copy()
-          softmap = copyCG.coarse_grain(minh=args.soft_minh)
-          del copyCG
-
-        if args.pyplot or args.xmgrace or _drffile :
-          for data in CG.sorted_trajectories_iter(nlist, tfile, softmap) :
-            [id_, tt_, oc_, ss_, en_] = data
-            if args.pyplot or args.xmgrace :
-              all_courses[id_].append((tt_,oc_))
-            if _drffile :
-              with smart_open(_drffile, 'a') as dfh:
-                dfh.write("{} {} {} {:s} {:6.2f}\n".format(*data))
-
-        CG._total_time += time_inc
-        
-        # Prune
-        dn, sr, rj = CG.prune(maxh=args.maxh)
-
-      if args.verbose :
-        print "# Transcripton length: {}. Initial graph size: {}. ".format(tlen, len(nlist)), 
-        print "Deleted {} nodes, {} still reachable, {} rejected deletions.".format(dn, sr, rj)
-
-    if args.verbose >= 1:
-      print "Treekin stats: {} default success, {} expo success, {} plusI success, {} fail".format(
-          norm, expo, plusI, fail)
-
-    lfh.write("Distribution of structures at the end:\n")
-    lfh.write("          {}\n".format(CG.transcript))
-    for e, (ni, data) in enumerate(CG.sorted_nodes(), 1) :
-        lfh.write("{:4d} {:4d} {} {:6.2f} {:6.4f} (ID = {:d})\n".format(
-            tlen, e, ni[:tlen], data['energy'], data['occupancy'], data['identity']))
-
-  #statprof.stop()
-  #statprof.display()
-
-  # CLEANUP the /tmp/directory
-  if not args.tmpdir :
-    shutil.rmtree(_tmpdir)
-
-  # Plot results
-  if args.pyplot:
-    plot_simulation(all_courses, args)
-
-  if args.xmgrace:
-    plot_xmgrace(all_courses, args)
-
-  return
-=======
->>>>>>> 01370d9f
-
 if __name__ == '__main__':
     parser = argparse.ArgumentParser(
         # formatter_class=argparse.RawTextHelpFormatter,
