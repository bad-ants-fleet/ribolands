--- conflicted
+++ resolved
@@ -1,5 +1,3 @@
-<<<<<<< HEAD
-=======
 #
 # ribolands.crnwrapper
 #
@@ -12,25 +10,14 @@
 import logging
 rlog = logging.getLogger(__name__)
 
->>>>>>> fefecb40
 import subprocess as sub
 from ribolands.syswraps import SubprocessError
 from crnsimulator import ReactionGraph
 
-<<<<<<< HEAD
-def DiGraphSimulator(CG, fname, nlist, p0, t0, t8,
-                     t_lin=300,
-                     t_log=None,
-                     jacobian=True,  # slower, but supposably useful.
-                     # force=False, # <= not implemented
-                     verb=False):
-    """A wrapper function for the python module: crnsimulator
-=======
 def DiGraphSimulator(CG, oname, nlist, p0, t0, t8,
                      t_lin = 300,
                      t_log = None):
     """ A wrapper function for the python module: crnsimulator
->>>>>>> fefecb40
 
     Args:
       CG (:obj:`networkx.DiGraph`): A networkx conformation graph, where nodes
