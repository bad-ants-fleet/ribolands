from __future__ import division, print_function

from builtins import map
from builtins import range
import re
import math
import networkx as nx
import subprocess as s
from struct import pack

import RNA
import ribolands as ril

# Tracks findpath calls for profiling output.
PROFILE = {'findpath-calls': 0,
           'mfe': 0,
           'hb': 0,
           'connect': 0,
           'feature': 0,
           'cogr': 0,
           'prune': 0}

class TrafoUsageError(Exception):
    pass

class TrafoAlgoError(Exception):
    pass

class DebuggingAlert(Exception):
    pass

class TrafoLandscape(nx.DiGraph):
    """ 
    A cotranscriptional interface to explore RNA energy landscapes.

    A directed graph (:ob:`networkx.DiGraph()`) where nodes are RNA secondary
    structures and edges are transition rates between secondary structures.  Two
    structures are called neighbors, if there exists an edge connecting them. 

    This object is initialized with the full-length RNA sequence and general RNA
    folding parameters. New (or initial) conformations are found using the
    routine TrafoLandscape.expand(), the landscape can be coarse-grained into a
    more compact representation using the routine TrafoLandscape.coarse_grain()
    and TrafoLandscape.get_simulation_files_tkn() returns a rate matrix to
    simulate RNA folding, TrafoLandscape.update_occupancies_tkn() reads a
    simulation output and updates the occupancies of structures accordingly.
    TrafoLandscape.prune() removes improbable nodes from the landscape.

    Args:
        fullseq (str): The nucleotide sequence of a full-length molecule.
        vrna_md (:obj:`RNA.md()`): ViennaRNA model details. Contains RNA
            folding parameters such as Temperature, noLP, etc...
    """
 
    def __init__(self, fullseq, vrna_md):
        super(TrafoLandscape, self).__init__()

        self._full_sequence = fullseq
        self._model_details = vrna_md
        self._fold_compound = RNA.fold_compound(fullseq, vrna_md)

        # Calculate full backtracking matrix for all subsequent mfe runs.
        _ = self._fold_compound.mfe()

        # Adjust simulation parameters
        self._RT = 0.61632077549999997
        if vrna_md.temperature != 37.0:
            kelvin = 273.15 + vrna_md.temperature
            self._RT = (self._RT/310.15) * kelvin

        # Private instance variables:
        self._transcript_length = 0
        self._total_time = 0
        self._nodeid = 0

        # Default parameters:
        self._p_min = 0.01  # probability threshold
        self._fpath = 20    # findpath_search_width

        self._k0 = 2e5    # set directly
        self._dG_max = 0  # set using t_slow
        self._dG_min = 0  # set using t_fast

    @property
    def full_sequence(self):
        return self._full_sequence

    @property
    def transcript(self):
        return self._full_sequence[0:self._transcript_length]

    @property
    def t_fast(self):
        """Time-scale separation parameter for coarse-graining.

        Expected folding times faster than t-fast are considered instantaneous,
        and used to assign a conformation to a macrostate. This parameter is
        equivalent to the internal dG_min parameter, which quantifies the minmal
        energy barrier to separate two macrostates.

        t_fast = 1/(self._k0 * exp(-self.dG_min/self._RT))
        """
        return 1/(self._k0 * math.exp(-self._dG_min/self._RT))

    @t_fast.setter
    def t_fast(self, value):
        self._dG_min = max(0, -self._RT * math.log(1 / value / self._k0))

    @property
    def t_slow(self):
        """Time-scale separation parameter for finding new neighbors.

        When new a potential new relevant RNA conformation was found, then this
        conformation needs to be connected to the existing energy landscape.
        This parameter is used to *reject* a transition rate toward a new
        energetically better structure if it is lower than t-slow, it is
        equivalen to the internal dG_max parameter, which quantifies the maximal
        energy barrier that can be overcome within a folding simulation.

        t_slow = 1(self._k0 * exp(-self.dG_max/self._RT))
        """
        if self._dG_max == 0:
            return None
        else:
            return 1/(self._k0 * exp(-self._dG_max/self._RT))

    @t_slow.setter
    def t_slow(self, value):
        if value is None:
            self._dG_max = 0
        else:
            self._dG_max = -self._RT * math.log(1 / value / self._k0)

    @property
    def p_min(self):
        """A probability threshold to identify relevant RNA structures. 

        This paramenter is relevant for TrafoLandscape.expand() and
        TrafoLandscape.prune(). During expansion, only conformations with
        probability greater than p_min are considered. During pruning, all
        conformations with probability lower than p_min are evaluated to be
        removed from the landscape.
        """
        return self._p_min

    @p_min.setter
    def p_min(self, value):
        self._p_min = value

    @property
    def findpath_search_width(self):
        """Search width for a heuristic to find transition state energies.
        """
        return self._fpath

    @findpath_search_width.setter
    def findpath_search_width(self, val):
        self._fpath = val

    def graph_copy(self):
        """Returns a copy of the TrafoLandscape Graph. 

        This does not include internal parameters such as the current
        transcript length, current nodeID, current time, etc.
        """
        copy = TrafoLandscape(self.full_sequence, self._model_details)
        copy.add_nodes_from(self.nodes(data=True))
        copy.add_edges_from(self.edges(data=True))
        return copy

    def graph_to_json(self, name):
        """Prints the current graph into a JSON file format.

        There exits a script to visualize the output files using d3js in your
        browser. Search for it in: ribolands/d3js/start_server.py

        Args: 
            name (str): The basename of the *.json file.
        """
        import json
        from networkx.readwrite import json_graph
        d = json_graph.node_link_data(self)
        json.dump(d, open(name+'.json', 'w'))

    def graph_to_pdf(self, name):
        import matplotlib.pyplot as plt
        name += 'mpl.pdf'
        nl = [x for x in self.nodes if self.node[x]['active']]
        nd = nx.get_node_attributes(self, 'identity')
        nx.drawing.nx_pylab.draw_networkx(self, nodelist=nl, labels=nd)

        plt.axis('off')  # turn of axis
        plt.savefig(name)
        plt.clf()

    def sorted_nodes(self, descending=False):
        """ Returns active nodes and their attributes sorted by energy.

        Args:
          descending (bool, optional): sorting parameter.
            True: energetically high to low.
            False: energetically low to high.
            Defaults to False.

        """
        active = [n_d for n_d in self.nodes(data=True) if n_d[1]['active']]
        return sorted(active, key=lambda x: (
            x[1]['energy'], x[0]), reverse=descending)

    def get_saddle(self, s1, s2):
        """Returns the saddle energy of a transition edge."""
        if self.has_edge(s1, s2):
            return self[s1][s2]['saddle']
        else:
            return None

    def get_rate(self, s1, s2):
        """Returns the direct transition rate of two secondary structures."""
        if self.has_edge(s1, s2):
            return self[s1][s2]['weight']
        else:
            return 0

    def add_transition_edge(self, s1, s2, ts=None, fpath=None, fpathE=None, call=None, fake=False):
        """Calculates transition rates from direct path barrier heights.

        Uses the *findpath* direct path heuristic to find the lowest energy barrier
        between two secondary structures. Typically s2 is the new, energetically
        better structure, but this is not enforced. In case a transient structure
        "ts" is specified, the rate is computed as the minimum between the direct
        path s1 -> s2 and the indirect folding path s1 -> ts -> s2.
        Rates are computed using the Metropolis model. k0 and RT are global
        variables in the ConformaitonGraph object.

        Args:
          s1 (str): start secondary structure (must be part of TrafoLandscape already)
          s2 (str): final secondary structure (may be added to TrafoLandscape)
          ts (str, optional): transient secondary structure which is not on the
            direct folding path. If a transient structure is specified, the direct
            path barriers s1 -> ts and ts -> s2 must be known already.
          fpath (int, optional): the search width parameter for the findpath routine.
            Defaults to None: using global TrafoLandscape parameter.
          fpathE (flt, optional): an upper bound on the energy of the transition
            state for findpath. A neighbor is only valid, if there exits a path
            via an energetically *better* transition state.

        Returns:
          bool: True if the transition edge was added to the graph, False otherwise.
        """

        fullseq = self._full_sequence
        md = self._model_details
        fc = self._fold_compound

        _RT = self._RT
        _k0 = self._k0

        if fpath is None:
            fpath = self._fpath

        if self._dG_max:
<<<<<<< HEAD
            maxE = self.node[s1]['energy'] + self._dG_max + 1.00
=======
            maxE = self.node[s1]['energy'] + self._dG_max
>>>>>>> c5e12944
            fpathE = min(maxE, fpathE) if fpathE else maxE

        assert s1 != s2

        # Lookup the in-direct path barrier first
        if ts:  # then we know that the indirect path has to be part of saddles
            tsE1 = self.get_saddle(s1, ts)
            tsE2 = self.get_saddle(s2, ts)
            tsE = max(tsE1, tsE2)

        saddleE = self.get_saddle(s1, s2)

        # NOTE: This *hack* will ensure that findpath is *not called*, instead,
        # tsE is used as saddle energy.
        if fake and ts and saddleE is None:
            saddleE = 9999

        def findpath_wrap(s1, s2, maxE, fpath):
            if maxE is not None:
                dcal_bound = int(round(maxE * 100))
                dcal_sE = fc.path_findpath_saddle(s1, s2, maxE=dcal_bound, width=fpath)
                print(fc.path_findpath(s1, s2, maxE=dcal_bound, width=fpath))
            else :
                dcal_sE = fc.path_findpath_saddle(s1, s2, width=fpath)
            return float(dcal_sE)/100 if dcal_sE else dcal_sE

        # Now this is the computationally heavy part ...
        if saddleE is None:
            if ts:
                saddleE = findpath_wrap(s1, s2, tsE, fpath)
                saddleE = tsE if saddleE is None else saddleE
            else:
                saddleE = findpath_wrap(s1, s2, fpathE, fpath)

            PROFILE['findpath-calls'] += 1
            if call:
                PROFILE[call] += 1
        elif ts:
            saddleE = min(saddleE, tsE)

<<<<<<< HEAD
        #if fpathE and saddleE:
        #    if not (saddleE <= fpathE+0.0001):
        #        print('Waring: {}: sE {} > fpE {}'.format(call, saddleE, fpathE))

=======
>>>>>>> c5e12944
        if saddleE is not None:  # Add the edge.
            e1 = self.node[s1]['energy']
            e2 = self.node[s2]['energy'] if self.has_node(s2) \
                                         else round(fc.eval_structure(s2), 2)

            # ensure saddle is not lower than s1, s2
            saddleE = max(saddleE, max(e1, e2))

            # Energy barrier
            dG_1s = saddleE - e1
            dG_2s = saddleE - e2

            # Metropolis Rule
            k_12 = _k0 * math.exp(-dG_1s/_RT)
            k_21 = _k0 * math.exp(-dG_2s/_RT)
            self.add_weighted_edges_from([(s1, s2, k_12)])
            self.add_weighted_edges_from([(s2, s1, k_21)])
            self[s1][s2]['saddle'] = saddleE
            self[s2][s1]['saddle'] = saddleE
            if 'meta' not in self[s1][s2] :
                self[s1][s2]['meta'] = call
                self[s2][s1]['meta'] = call

        return not (saddleE is None)

    def expand(self, extend=1, exp_mode='default', mfree=6):
        """Find new secondary structures and add them to :obj:`TrafoLandscape()`

        The function supports two move-sets: 1) The mfe structure for the current
        sequence length is connected to all present structures, 2) The conformation
        graph is expanded using helix-fraying.

        Args:
          extend (int, optional): number of nucleotide extensions before graph
            expansion (updates the global variable transcript length). Defaults to 1.
          exp_mode (str, optional): choose from "mfe-only": only use current mfe
            structure as potential new neighbor. "fraying-only": only use fraying 
            neighborhood. "default": do both mfe and fraying.
          mfree (int, optional): minimum number of freed bases during a
            helix-opening step. Defaults to 6.

        Returns:
          int: Number of new nodes
        """
        fseq = self.full_sequence
        self._transcript_length += extend
        if self._transcript_length > len(fseq):
            self._transcript_length = len(fseq)
        seq = self.transcript

        csid = self._nodeid
        md = self._model_details
        fc = self._fold_compound

        if exp_mode not in ['default', 'mfe-only', 'fraying-only']:
            raise TrafoUsageError('unknown expansion mode')

        # Calculate MFE of current transcript
        ss, mfe = fc.backtrack(len(seq))
        future = '.' * (len(fseq) - len(seq))
        ss = ss + future

        # If there is no node because we are in the beginning, add the node,
        # otherwise, try to add transition edges from every node to MFE.
        if len(self) == 0:
            en = round(fc.eval_structure(ss), 2)
            self.add_node(ss, energy=en, occupancy=1.0,
                          identity=self._nodeid, active=True, last_seen=0)
            self._nodeid += 1

        # Keep track of all new nodes, so that we can connect them later with
        # each other.
        new_nodes = dict() 
        if exp_mode == 'default' or exp_mode == 'fraying-only':
            # Initialize a dictionary to store the feature expansion during each
            # graph expansion round: ext_moves[ext_seq] = [set((con,paren),...),
            # structure] where ext_seq = exterior-loop sequence with ((xxx))
            # replacing constrained elements
            ext_moves = dict()
            # Every neighbor generation can only produce energetically better
            # neighbors, so they are sorted upfront. Note that there are inactive
            # nodes that might become active during expansion, but their occupancy
            # will not change.
            for ni, data in sorted(self.nodes(data=True), #TODO: why sort by energy?
                                   key=lambda x: x[1]['energy'], reverse=True):
                if data['active'] == False:
                    continue
                en = data['energy']
                new_nodes[ni] = []

                # short secondary structure (without its future)
                sss = ni[0:len(seq)]

                # compute a set of all helix fraying open steps
                opened = open_fraying_helices(seq, sss, mfree)

                # do a constrained exterior loop folding for all of them and then
                # connect them to the present conformation and to each other.
                connect = [ni]
                for onbr in opened:
                    nbr, ext_seq = fold_exterior_loop(md, seq, onbr, ext_moves)

                    future = '.' * (len(ni) - len(nbr))
                    nbr += future

                    if ni == nbr: # Not a new structure
                        continue

                    if self.has_edge(ni, nbr):
                        # in case it was there but inactive
                        self.node[nbr]['active'] = True
                        self.node[nbr]['last_seen'] = 0
                        continue

                    # add fraying helix transitions 
                    for con in connect:
                        if con == nbr:
                            raise DebuggingAlert('when does that happen?')
                            continue
                        if self.has_node(nbr):
                            if self.add_transition_edge(con, nbr, call='hb'):
                                # in case it was there but inactive
                                self.node[nbr]['active'] = True
                                self.node[nbr]['last_seen'] = 0
                        elif self.add_transition_edge(con, nbr, call='hb'):
                            enbr = round(fc.eval_structure(nbr), 2)
                            self.node[nbr]['energy'] = enbr
                            self.node[nbr]['active'] = True
                            self.node[nbr]['last_seen'] = 0
                            self.node[nbr]['occupancy'] = 0.0
                            self.node[nbr]['identity'] = self._nodeid
                            self._nodeid += 1
                        else:
                            #msg = "# helix fraying: could not add transition edge!"
                            #raise DebuggingAlert(msg)
                            continue

                    if self.has_node(nbr) and self.node[nbr]['active']:
                        connect.append(nbr)
                        new_nodes[ni].append(nbr)

                    # Now connect the neighbor with *historic* transitions of parents.
                    # We store the exterior-open neighbor here, that means there are
                    # three possible reasons for duplication:
                    #   1) different (or longer) helix was opened / same historic features
                    #   2) the same helix was opened / difference is in historic features
                    #   3) different helix / different history
                    if ext_moves[ext_seq][0]:
                        for (parent, child) in ext_moves[ext_seq][0]:
                            assert parent != ni  # Parents may never be the same
                            if child == nbr:
                                # the parents differ in fraying helices, 
                                # no historic differences
                                continue

                            # Now the case with historic differences ...
                            if self.has_edge(parent, ni):
                                if self.has_node(child) and self.has_node(nbr):
                                    if self.has_edge(nbr, child):
                                        continue

                                    # TODO: Calculate saddleE from saddleE of parents?
                                    sP = self.get_saddle(ni, parent)
                                    sC1 = round(self.node[child]['energy'] \
                                            + sP - self.node[parent]['energy'], 2)
                                    sC2 = round(self.node[nbr]['energy'] \
                                            + sP - self.node[ni]['energy'], 2)

                                    if sC1 == sC2:  # avoid findpath!
                                        self.add_weighted_edges_from([(nbr, child, None)])
                                        self.add_weighted_edges_from([(child, nbr, None)])
                                        self[nbr][child]['saddle'] = sC1
                                        self[child][nbr]['saddle'] = sC1
                                        if self.add_transition_edge(nbr, child, call='feature'):
                                            # in case it was there but inactive
                                            self.node[nbr]['active'] = True
                                            self.node[nbr]['last_seen'] = 0
                                            # in case it was there but inactive
                                            self.node[child]['active'] = True
                                            self.node[child]['last_seen'] = 0
                                        else:
                                            # Can only happen when using dG_max
                                            self.remove_edge(nbr, child)
                                            self.remove_edge(child, nbr)
                                            continue
                                    #else:
                                    #    if self.add_transition_edge(nbr, child, call='feature'):
                                    #        # in case it was there but inactive
                                    #        self.node[nbr]['active'] = True
                                    #        self.node[nbr]['last_seen'] = 0
                                    #        # in case it was there but inactive
                                    #        self.node[child]['active'] = True
                                    #        self.node[child]['last_seen'] = 0
                                #else:
                                #    # Apparently, either child or nbr could not
                                #    # be connected to the graph, but since
                                #    # parents are connected we should give it a
                                #    # try.. but then again, this can only
                                #    # happen when using dG_max during rate
                                #    # computation.
                                #    continue

                    # Track the final structure, every new identical ext-change will be
                    # connected, if the parents were connected.
                    ext_moves[ext_seq][0].add((ni, nbr))

        from itertools import combinations, product
        for p1, p2 in combinations(new_nodes.keys(),2):
            if not self.has_edge(p1, p2):
                continue
            fpathE = 9999
            #TODO: we should consider sorting this somehow ...
            for (np1, np2) in product(new_nodes[p1], new_nodes[p2]):
                if np1 == np2:
                    continue
                bar1 = self.get_saddle(np1, p1)
                bar2 = self.get_saddle(p1, p2)
                bar3 = self.get_saddle(p2, np2)
                assert None not in (bar1, bar2, bar3)
                barE = max(bar1, bar2, bar3)
                pathE = min(barE, fpathE)
                _ = self.add_transition_edge(
                        np1, np2, fpathE=fpathE+0.10, call='connect')
                if self.get_saddle(np1, np2) is not None:
                    fpathE = self.get_saddle(np1, np2) \
                                if self.get_saddle(np1, np2) < fpathE else fpathE

        if exp_mode == 'default' or exp_mode == 'mfe-only':
            # Try to connect MFE to every existing state
            fpathE = 9999
            for ni in sorted(self.nodes(), key=lambda x: RNA.bp_distance(ss, x)):
                if ni == ss:
                    continue

                if self.node[ni]['active'] == False:
                    continue

                if self.has_edge(ni, ss):
                    # in case it was there but inactive
                    self.node[ss]['active'] = True
                    self.node[ss]['last_seen'] = 0
                    assert self.get_saddle(ss, ni) is not None
                    fpathE = self.get_saddle(ss, ni) \
                            if self.get_saddle(ss, ni) < fpathE else fpathE
                    continue

                if self.has_node(ss):  # from a previous iteration
                    if self.add_transition_edge(ni, ss, fpathE=fpathE+1.00, call='mfe'):
                        # in case it was there but inactive
                        self.node[ss]['active'] = True
                        self.node[ss]['last_seen'] = 0

                elif self.add_transition_edge(ni, ss, fpathE=fpathE+1.00, call='mfe'):
                    en = round(fc.eval_structure(ss), 2)
                    self.node[ss]['active'] = True
                    self.node[ss]['last_seen'] = 0
                    self.node[ss]['energy'] = en
                    self.node[ss]['occupancy'] = 0.0
                    self.node[ss]['identity'] = self._nodeid
                    self._nodeid += 1

                if self.get_saddle(ss, ni) is not None:
                    fpathE = self.get_saddle(ss, ni) \
                            if self.get_saddle(ss, ni) < fpathE else fpathE



        if not self.has_node(ss) or not self.node[ss]['active']:
            print("# WARNING: mfe secondary structure not connected\n# {}".format(
                ss[0:self._transcript_length]))

        # Post processing of graph after expansion:
        # remove nodes that have been inactive for a long time.
        for ni in list(self.nodes()):
            if self.node[ni]['active'] == False:
                self.node[ni]['last_seen'] += 1
            else:
                self.node[ni]['last_seen'] = 0
            if self.node[ni]['last_seen'] >= 15:
                self.remove_node(ni)

        return self._nodeid - csid

    def coarse_grain(self, dG_min=None):
        """Landscape coarse-graining base on energy barriers.

        Every structure gets assigned to an energetically better or equal
        macrostate. If a structure gets a assigned to itself, well then it
        represents the macrostate

        Try it in two iterations:
            -> assign every structure to its macrostate. 
            -> remove nodes but and use transition to 

        Processes an energetically sorted list of structures (high to low
        energies) and tries to merge their occupancy into a neighboring, better
        conformation (forming a macro-state). The current structure is merged
        (and therefore removed from the graph) if there exists a neighbor that
        has better energy and the energy barrier is lower than the dG_min
        parameter. If there are multiple better neighbors with a minimal
        transition energy barrier, then the occupancy is transfered to the
        neighbor with the lowest energy, in the degenerate case the
        lexicographically first structure is chosen.

        Args:
          dG_min (flt, optional): Minimum energy barrier between separate
            macrostates.

        Returns:
          dict[del-node] = macro-node: A mapping from deleted nodes to macro-state
        """

        merged_nodes = dict()
        merged_to = dict()

        if dG_min is None:
            dG_min = self._dG_min
        assert dG_min is not None

        # sort by energy (high to low)
        for ni, data in sorted(self.nodes(data=True),
                               key=lambda x: (x[1]['energy'], x), reverse=True):

            if data['active'] == False:
                continue
            en = data['energy']

            # get all active neighbors (low to high) including the high
            # neighbors, bec we have to connect them later
            nbrs = [x for x in sorted(self.successors(ni), 
                key=lambda x: (self.node[x]['energy'], x), 
                    reverse=False) if self.node[x]['active']]

            if nbrs == []:
                break

            # lowest neighbor structure and energy
            best, been = nbrs[0], self.node[nbrs[0]]['energy']

            if been - en > 0.0001:
                # local minimum
                continue

            # among all energetically equal and lower neighbors, find the
            # neighbor(s) with the lowest energy barrier ...
            (transfer, minsE) = (set([best]), self.get_saddle(ni, best))
            for e, nbr in enumerate(nbrs[1:]):
                if self.node[nbr]['energy'] - en >= 0.0001:
                    break
                sE = self.get_saddle(ni, nbr)
                if sE + 0.01 < minsE : # a truly lower energy saddle
                    (transfer, minsE) = (set([nbr]), sE)
                elif abs(sE - minsE) < 0.0001 : # an equal conformation.
                    transfer.add(nbr)
                    minsE = sE
                    #raise Exception('maybe this is not so good', sE, minsE)
                    #(transfer, minsE) = (nbr, sE)

            if minsE - en - dG_min > 0.0001:  # avoid precision errors
                # do not merge, if the barrier is too high.
                continue

            # connect all neighboring nodes to the transfer nodes
            for nb1 in nbrs:
                for trans in transfer:
                    if nb1 == trans:
                        continue
                    if self.node[nb1]['energy'] > self.node[trans]['energy']:
                        (s1, s2) = (nb1, trans) 
                    else:
                        (s1, s2) = (trans, nb1) 
                    always_true = self.add_transition_edge(s1, s2, ts=ni, call='cogr')
                    if always_true is False:
                        raise TrafoAlgoError('Did not add the transition edge!')

            # remove the node
            self.node[ni]['active'] = False
            self.node[ni]['last_seen'] = 1
            for trans in transfer:
                self.node[trans]['occupancy'] += self.node[ni]['occupancy']/len(transfer)
            self.node[ni]['occupancy'] = 0.0

            # TODO: need to double check this...
            merged_nodes[ni] = transfer
            for trans in transfer:
                if trans in merged_to:
                    merged_to[trans].append(ni)
                else:
                    merged_to[trans] = [ni]

            if ni in merged_to:
                fathers = merged_to[ni]
                for f in fathers:
                    merged_nodes[f] = transfer
                    for trans in transfer:
                        merged_to[trans].append(f)
                del merged_to[ni]

        return merged_nodes

    def simulate(self, t0, t8, tmpfile=None):
        # treekin wrapper function using:
        #   "self.get_simulation_files_tkn"
        #   "self.update_occupancies_tkn"
        raise NotImplementedError

    def get_simulation_files_tkn(self, name, binrates=True):
        """ Print a rate matrix and the initial occupancy vector.

        This function prints files and parameters to simulate dynamics using the
        commandline tool treekin. A *.bar file contains a sorted list of present
        structures, their energy and their neighborhood and the corresponding
        energy barriers. A *.rts or *.rts.bin file contains the matrix of
        transition rates either in text or binary format. Additionaly, it returns
        a vector "p0", which contains the present occupancy of structures. The
        order or elements in p0 contains

        Note:
          A *.bar file contains the energy barriers to transition between local
          minima. In contrast to files produced by `barriers`, where local minimum
          is always *directly* connected to an energetically better local minimum,
          here a path towards the MFE structure can proceed via an energetically
          worse structure first.

        Args:
          name (str): Name of output files name.bar, name.rts, name.rts.bin.
          binrates (bool, optional): Print rates in binary format or text format.
            Defaults to True: binary format.

        """
        seq = self.transcript

        sorted_nodes = self.sorted_nodes(descending=False)

        bfile = name + '.bar'
        rfile = name + '.rts'
        brfile = rfile + '.bin'
        p0 = []

        with open(bfile, 'w') as bar, open(rfile, 'w') as rts, open(brfile, 'wb') as brts:
            bar.write("     {}\n".format(seq))
            brts.write(pack("i", len(sorted_nodes)))
            for e, (ni, data) in enumerate(sorted_nodes, 1):
                # Calculate barrier heights to all other basins.
                nMsE = set()
                for ee, (be, _) in enumerate(sorted_nodes, 1):
                    if e == ee:
                        continue
                    sE = self.get_saddle(be, ni)
                    if sE is not None:
                        nMsE.add((ee, sE))
                mystr = ' '.join(['({:3d} {:6.2f})'.format(x_y[0], x_y[1] - data['energy']) for x_y in sorted(list(nMsE), key=lambda x: x[0])])

                # Print structures and neighbors to bfile:
                bar.write("{:4d} {} {:6.2f} {}\n".format(e, ni[:len(seq)], data['energy'], mystr))

                # Add ni occupancy to p0
                if data['occupancy'] > 0:
                    p0.append("{}={}".format(e, data['occupancy']))

                # Print rate matrix to rfile and brfile
                trates = []
                rates = []
                for (nj, jdata) in sorted_nodes:
                    if self.has_edge(ni, nj):
                        rates.append(self[ni][nj]['weight'])
                        trates.append(self[nj][ni]['weight'])
                    else:
                        rates.append(0)
                        trates.append(0)
                line = "".join(map("{:10.4g}".format, rates))
                rts.write("{}\n".format(line))
                for r in trates:
                    brts.write(pack("d", r))

        return [bfile, brfile if binrates else rfile, p0, sorted_nodes]

    #   update_time_and_occupancies_tkn(self, tfile)
    def update_occupancies_tkn(self, tfile, sorted_nodes):
        """
          Update the occupancy in the Graph and the total simulation time
        """
        # http://www.regular-expressions.info/floatingpoint.html
        reg_flt = re.compile(b'[-+]?[0-9]*\.?[0-9]+([eE][-+]?[0-9]+)?.')

        lastlines = s.check_output(['tail', '-2', tfile]).strip().split(b'\n')
        if not reg_flt.match(lastlines[0]):
            raise TrafoAlgoError('Cannot parse simulation output', tfile)
        else:
            if reg_flt.match(lastlines[1]):
                time = float(lastlines[1].split()[0])
                iterations = None
                tot_occ = sum(map(float, lastlines[1].split()[1:]))
                for e, occu in enumerate(lastlines[1].split()[1:]):
                    ss = sorted_nodes[e][0]
                    self.node[ss]['occupancy'] = float(occu)/tot_occ
            else :
                time = float(lastlines[0].split()[0])
                iterations = int(lastlines[-1].split()[-1])
                tot_occ = sum(map(float, lastlines[0].split()[1:]))
                for e, occu in enumerate(lastlines[0].split()[1:]):
                    ss = sorted_nodes[e][0]
                    self.node[ss]['occupancy'] = float(occu)/tot_occ

        return time, iterations

    def prune(self, p_min=None, maxh=None, mocca=None, detailed=False, keep_reachables=True):
        """ Delete nodes or report them as still reachable.

        Use the occupancy cutoff to choose which nodes to keep and which ones to
        remove. Every node with occuancy < cutoff will be removed and its neighbors
        connected with each other. You may set the *maxh* parameter to reject the
        removal of a node that has a very high energy barrier to all its neighbors.

        Args:
          p_min (flt, optional): Occupancy cutoff for neighbor generation.
            Defaults to None: using global TrafoLandscape parameter.
          maxh (flt, optional): Don't remove structures that are separated with
            an energy barrier higher than maxh.

        Returns:
          int, int, int:
            number of deleted nodes,
            number of still reachable nodes,
            number of rejected deletions due to maxh

        """
        if p_min is None:
            p_min = self._p_min

        deleted_nodes = 0
        still_reachables = 0
        rejected = 0

        for ni, data in self.sorted_nodes(descending=False):  # sort high to low..
            if data['occupancy'] >= p_min:
                continue
            en = data['energy']

            # get all active neighbors (low to high)
            nbrs = [x for x in sorted(self.successors(ni), 
                key=lambda x: self.node[x]['energy'], reverse=False) \
                        if self.node[x]['active']]

            # looks good!
            if mocca and len([x for x in nbrs \
                    if self.node[x]['occupancy'] >= p_min]) > mocca:
                rejected += 1
                continue

            # lowest neighbor structure and energy
            best, been = nbrs[0], self.node[nbrs[0]]['energy']

            if keep_reachables and been - en > 0.0001:
                still_reachables += 1
                continue

            # among *all* neighbors, find the neighbor with the lowest energy barrier
            (transfer, minsE) = (best, self.get_saddle(ni, best))
            for e, nbr in enumerate(nbrs[1:]):
                sE = self.get_saddle(ni, nbr)
                if sE - minsE < 0.0001:
                    (transfer, minsE) = (nbr, sE)

            if maxh and (minsE - en - maxh > 0.0001):
                # do not merge, if the barrier is too high.
                rejected += 1
                continue

            # remove the node
            self.node[ni]['active'] = False
            self.node[ni]['last_seen'] = 1
            self.node[transfer]['occupancy'] += self.node[ni]['occupancy']
            self.node[ni]['occupancy'] = 0.0
            deleted_nodes += 1

            for e, nb1 in enumerate(nbrs, 1):
                for nb2 in nbrs[e:]:
                    always_true = self.add_transition_edge(nb2, nb1, ts=ni, 
                            call='prune', fake=not detailed)
                    if always_true is False:
                        raise TrafoAlgoError('Did not add the transition edge!')

        return deleted_nodes, still_reachables, rejected

    def sorted_trajectories_iter(self, sorted_nodes, tfile, softmap=None):
        """ Yields the time course information using a treekin output file.

        Args:
          sorted_nodes (list): a list of nodes sorted by their energy
          tfile (str): treekin-output file name.
          softmap (dict, optional): A mapping to transfer occupancy between
            states. Likely not the most efficient implementation.

        Yields:
          list: ID, time, occupancy, structure, energy
        """
        # http://www.regular-expressions.info/floatingpoint.html
        reg_flt = re.compile('[-+]?[0-9]*\.?[0-9]+([eE][-+]?[0-9]+)?.')

        ttime = self._total_time

        with open(tfile) as tkn:
            # this is ugly, but used to check if we're at the last line
            prevcourse = []
            tknlines = tkn.readlines()
            for line in tknlines:
                if reg_flt.match(line):
                    course = list(map(float, line.strip().split()))
                    time = course[0]

                    # softmap hack:
                    # preprocess the timeline by merging all states
                    if softmap:
                        macrostates = [0] * len(course)
                        macromap = dict()
                        for e, occu in enumerate(course[1:]):
                            ss = sorted_nodes[e][0]

                            # map occupancy to (energetically better)
                            if ss in softmap:
                                mapss = softmap[ss]     # set of mapss
                                mapids = [macromap[ma] for ma in mapss]
                            else:
                                # we *must* have seen this state before, given
                                # there are no degenerate sorting errors...
                                mapids = [e + 1]
                                macromap[ss] = mapids[0]

                            for mapid in mapids:
                                macrostates[mapid] += occu/len(mapids)

                        course[1:] = macrostates[1:]

                    for e, occu in enumerate(course[1:]):
                        # is it above visibility threshold?
                        ss = sorted_nodes[e][0]
                        sss = ss[0:self._transcript_length]

                        yield self.node[ss]['identity'], ttime + time, occu, \
                            sss, self.node[ss]['energy']
                    prevcourse = course
        return


def open_fraying_helices(seq, ss, free=6):
    """ open all fraying helices, i.e. those that share a base-pair
      with an exterior loop region
    """
    nbrs = set()
    pt = ril.make_pair_table(ss, base=0)

    # mutable secondary structure
    nbr = list(ss)

    rec_fill_nbrs(nbrs, ss, nbr, pt, (0, len(ss)), free)

    nbrs.add(''.join(nbr))

    return nbrs


def rec_fill_nbrs(nbrs, ss, mb, pt, myrange, free):
    """ recursive helix opening
    TODO: Test function, but looks good

    :param nbrs: a set of all neighboring conformations
    :param ss: reference secondary structure
    :param mb: a mutable version of ss, which, after the final round will have
      all fraying helices opened
    :param pt: pair table (zero based)
    :param (n,m): the range of the pt under current investigation
    :param free: number of bases that should be freed

    :return:
    """
    (n, m) = myrange
    skip = 0  # fast forward in case we have deleted stuff
    for i in range(n, m):
        j = pt[i]
        if j == -1:
            continue
        if i < skip:
            continue

        nb = list(ss)
        [o, l] = [0, 0]
        [p, q] = [i, j]

        add = True
        while p < q and (l == 0 or o < free):
            if pt[p] != q or p != pt[q]:
                """ this is a multiloop """
                # i,j = 1, len(pt)
                rec_fill_nbrs(nbrs, ''.join(nb), mb, pt, (p, q), free - o)
                add = False
                break

            # remove the base-pairs
            pt[p] = pt[q] = -1
            nb[p] = nb[q] = '.'
            mb[p] = mb[q] = '.'
            o += 2  # one base-pair deleted, two bases freed

            l = 0  # reset interior-loop size
            while (p < q and pt[p + 1] == -1):
                [p, l] = [p + 1, l + 1]
            p += 1
            while (p < q and pt[q - 1] == -1):
                [q, l] = [q - 1, l + 1]
            q -= 1
            o += l

        if add:
            nbrs.add(''.join(nb))
        skip = j + 1

    return


def fold_exterior_loop(md, seq, con, ext_moves):
    """ Constrained folding of the exterior loop.

    All constrained helices are replaced with the motif:
      NNNNNNN
      ((xxx))
    for example a helix with the closing-stack CG-UG:
      CG ~ UG -> CGNNNUG
      (( ~ )) -> ((xxx))
    This reduces the sequence length (n) and therefore the runtime O(n^3),
    and it enables the identification of independent structures with the same
    exterior loop features.

    Args:
      md (RNA.md()):      ViennaRNA model details (temperature, noLP, etc.)
      seq (str):          RNA sequence
      con (str):          RNA structure constraint
      ext_moves (dict()): Dictionary storing all mappings from exterior-loop
                          constraints (features) to parents.

    Returns:
      (str, str):
    """

    spacer = 'NNN'
    pt = ril.make_pair_table(con, base=0)
    ext_seq = ''
    ext_con = ''

    # shrink the sequences
    skip = 0
    for i, j in enumerate(pt):
        if i < skip:
            continue
        if j == -1:
            ext_seq += seq[i]
            ext_con += '.'
        else:
            ext_seq += seq[i] + seq[i + 1]
            ext_seq += spacer
            ext_seq += seq[j - 1] + seq[j]
            ext_con += '(('
            ext_con += 'x' * len(spacer)
            ext_con += '))'
            skip = j + 1

    # If we have seen this exterior loop before, then we don't need to
    # calculate again, and we have to trace back if the parents are connected.
    if ext_seq in ext_moves:
        css = ext_moves[ext_seq][1]
    else:
        fc_tmp = RNA.fold_compound(ext_seq, md)
        fc_tmp.constraints_add(
            ext_con, RNA.CONSTRAINT_DB_DEFAULT | RNA.CONSTRAINT_DB_ENFORCE_BP)
        css, cfe = fc_tmp.mfe()
        ext_moves[ext_seq] = [set(), css]
        del fc_tmp

    # replace characters in constraint
    c, skip = 0, 0
    for i, j in enumerate(pt):
        if i < skip:
            continue
        if j == -1:
            con = con[:i] + css[c] + con[i + 1:]
            c += 1
        else:
            c += len(spacer) + 4
            skip = j + 1
    ss = con

    return ss, ext_seq
<|MERGE_RESOLUTION|>--- conflicted
+++ resolved
@@ -258,12 +258,8 @@
         if fpath is None:
             fpath = self._fpath
 
-        if self._dG_max:
-<<<<<<< HEAD
+        if self._dG_max: #TODO: check + 1
             maxE = self.node[s1]['energy'] + self._dG_max + 1.00
-=======
-            maxE = self.node[s1]['energy'] + self._dG_max
->>>>>>> c5e12944
             fpathE = min(maxE, fpathE) if fpathE else maxE
 
         assert s1 != s2
@@ -304,13 +300,6 @@
         elif ts:
             saddleE = min(saddleE, tsE)
 
-<<<<<<< HEAD
-        #if fpathE and saddleE:
-        #    if not (saddleE <= fpathE+0.0001):
-        #        print('Waring: {}: sE {} > fpE {}'.format(call, saddleE, fpathE))
-
-=======
->>>>>>> c5e12944
         if saddleE is not None:  # Add the edge.
             e1 = self.node[s1]['energy']
             e2 = self.node[s2]['energy'] if self.has_node(s2) \
