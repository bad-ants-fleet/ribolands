from __future__ import division

# Python 3 compatibility
#from __future__ import absolute_import, division, print_function, unicode_literals


from builtins import map
from builtins import range
import re
import math
import networkx as nx
import subprocess as s
from struct import pack

import RNA
import ribolands as ril

# Tracks findpath calls for profiling output.
PROFILE = {'findpath-calls': 0,
           'mfe': 0,
           'hb': 0,
           'feature': 0,
           'cogr': 0,
           'prune': 0}


class TrafoUsageError(Exception):
    pass


class TrafoAlgoError(Exception):
    pass


class DebuggingAlert(Exception):
    pass


class TrafoLandscape(nx.DiGraph):
    """ 
    A cotranscriptional interface to explore RNA energy landscapes.

    A directed graph (:ob:`networkx.DiGraph()`) where nodes are RNA secondary
    structures and edges are transition rates between secondary structures.  Two
    structures are called neighbors, if there exists an edge connecting them. 

    This object is initialized with the full-length RNA sequence and general RNA
    folding parameters. New (or initial) conformations are found using the
    routine TrafoLandscape.expand(), the landscape can be coarse-grained into a
    more compact representation using the routine TrafoLandscape.coarse_grain()
    and TrafoLandscape.get_simulation_files_tkn() returns a rate matrix to
    simulate RNA folding, TrafoLandscape.update_occupancies_tkn() reads a
    simulation output and updates the occupancies of structures accordingly.
    TrafoLandscape.prune() removes improbable nodes from the landscape.

    Args:
        fullseq (str): The nucleotide sequence of a full-length molecule.
        vrna_md (:obj:`RNA.md()`): ViennaRNA model details. Contains RNA
            folding parameters such as Temperature, noLP, etc...
    """
 
    def __init__(self, fullseq, vrna_md):
        super(TrafoLandscape, self).__init__()

        self._full_sequence = fullseq
        self._model_details = vrna_md
        self._fold_compound = RNA.fold_compound(fullseq, vrna_md)

        # Adjust simulation parameters
        self._RT = 0.61632077549999997
        if vrna_md.temperature != 37.0:
            kelvin = 273.15 + vrna_md.temperature
            self._RT = (self._RT/310.15) * kelvin

        # Private instance variables:
        self._transcript_length = 0
        self._total_time = 0
        self._nodeid = 0

        # Default parameters:
        self._p_min = 0.01  # probability threshold
        self._fpath = 20    # findpath_search_width

        self._k0 = 2e5    # set directly
        self._dG_max = 0  # set using t_slow
        self._dG_min = 0  # set using t_fast

    @property
    def full_sequence(self):
        return self._full_sequence

    @property
    def transcript(self):
        return self._full_sequence[0:self._transcript_length]

    @property
    def t_fast(self):
        """Time-scale separation parameter for coarse-graining.

        Expected folding times faster than t-fast are considered instantaneous,
        and used to assign a conformation to a macrostate. This parameter is
        equivalent to the internal dG_min parameter, which quantifies the minmal
        energy barrier to separate two macrostates.

        t_fast = 1/(self._k0 * exp(-self.dG_min/self._RT))
        """
        return 1/(self._k0 * exp(-self._dG_min/self._RT))

    @t_fast.setter
    def t_fast(self, value):
        self._dG_min = -self._RT * math.log(1 / value / self._k0)

    @property
    def t_slow(self):
        """Time-scale separation parameter for finding new neighbors.

        When new a potential new relevant RNA conformation was found, then this
        conformation needs to be connected to the existing energy landscape.
        This parameter is used to *reject* a transition rate toward a new
        energetically better structure if it is lower than t-slow, it is
        equivalen to the internal dG_max parameter, which quantifies the maximal
        energy barrier that can be overcome within a folding simulation.

        t_slow = 1(self._k0 * exp(-self.dG_max/self._RT))
        """
        if self._dG_max == 0:
            return None
        else:
            return 1/(self._k0 * exp(-self._dG_max/self._RT))

    @t_slow.setter
    def t_slow(self, value):
        if value is None:
            self._dG_max = 0
        else:
            self._dG_max = -self._RT * math.log(1 / value / self._k0)

    @property
    def p_min(self):
        """A probability threshold to identify relevant RNA structures. 

        This paramenter is relevant for TrafoLandscape.expand() and
        TrafoLandscape.prune(). During expansion, only conformations with
        probability greater than p_min are considered. During pruning, all
        conformations with probability lower than p_min are evaluated to be
        removed from the landscape.
        """
        return self._p_min

    @p_min.setter
    def p_min(self, value):
        self._p_min = value

    @property
    def findpath_search_width(self):
        """Search width for a heuristic to find transition state energies.
        """
        return self._fpath

    @findpath_search_width.setter
    def findpath_search_width(self, val):
        self._fpath = val

    def graph_copy(self):
        """Returns a copy of the TrafoLandscape Graph. 

        This does not include internal parameters such as the current
        transcript length, current nodeID, current time, etc.
        """
        copy = TrafoLandscape(self.full_sequence, self._model_details)
        copy.add_nodes_from(self.nodes(data=True))
        copy.add_edges_from(self.edges(data=True))
        return copy

    def graph_to_json(self, name):
        """Prints the current graph into a JSON file format.

        There exits a script to visualize the output files using d3js in your
        browser. Search for it in: ribolands/d3js/start_server.py

        Args: 
            name (str): The basename of the *.json file.
        """
        import json
        from networkx.readwrite import json_graph
        d = json_graph.node_link_data(self)
        json.dump(d, open(name+'.json', 'w'))

    def graph_to_pdf(self, name):
        import matplotlib.pyplot as plt
        name += 'mpl.pdf'
        nl = [x for x in self.nodes if self.node[x]['active']]
        nd = nx.get_node_attributes(self, 'identity')
        nx.drawing.nx_pylab.draw_networkx(self, nodelist=nl, labels=nd)

        plt.axis('off')  # turn of axis
        plt.savefig(name)
        plt.clf()

    def sorted_nodes(self, descending=False):
        """ Returns active nodes and their attributes sorted by energy.

        Args:
          descending (bool, optional): sorting parameter.
            True: energetically high to low.
            False: energetically low to high.
            Defaults to False.

        """
        active = [n_d for n_d in self.nodes(data=True) if n_d[1]['active']]
        return sorted(active, key=lambda x: (
            x[1]['energy'], x[0]), reverse=descending)

    def get_saddle(self, s1, s2):
        """Returns the saddle energy of a transition edge."""
        if self.has_edge(s1, s2):
            return self[s1][s2]['saddle']
        else:
            return None

    def get_rate(self, s1, s2):
        """Returns the direct transition rate of two secondary structures."""
        if self.has_edge(s1, s2):
            return self[s1][s2]['weight']
        else:
            return 0

    def add_transition_edge(self, s1, s2, ts=None, fpath=None, fpathE=None, call=None, fake=False):
        """Calculates transition rates from direct path barrier heights.

        Uses the *findpath* direct path heuristic to find the lowest energy barrier
        between two secondary structures. Typically s2 is the new, energetically
        better structure, but this is not enforced. In case a transient structure
        "ts" is specified, the rate is computed as the minimum between the direct
        path s1 -> s2 and the indirect folding path s1 -> ts -> s2.
        Rates are computed using the Metropolis model. k0 and RT are global
        variables in the ConformaitonGraph object.

        Args:
          s1 (str): start secondary structure (must be part of TrafoLandscape already)
          s2 (str): final secondary structure (may be added to TrafoLandscape)
          ts (str, optional): transient secondary structure which is not on the
            direct folding path. If a transient structure is specified, the direct
            path barriers s1 -> ts and ts -> s2 must be known already.
          fpath (int, optional): the search width parameter for the findpath routine.
            Defaults to None: using global TrafoLandscape parameter.
          fpathE (flt, optional): an upper bound on the energy of the transition
            state for findpath. A neighbor is only valid, if there exits a path
            via an energetically *better* transition state.

        Returns:
          bool: True if the transition edge was added to the graph, False otherwise.
        """

        fullseq = self._full_sequence
        md = self._model_details
        fc = self._fold_compound

        _RT = self._RT
        _k0 = self._k0

        if fpath is None:
            fpath = self._fpath

        #if self._dG_max:
        #    maxE = self.node[s1]['energy'] + self._dG_max
        #    fpathE = min(maxE, fpathE) if fpathE else maxE

        assert s1 != s2

        # Lookup the in-direct path barrier first
        if ts:  # then we know that the indirect path has to be part of saddles
            tsE1 = self.get_saddle(s1, ts)
            tsE2 = self.get_saddle(s2, ts)
            tsE = max(tsE1, tsE2)

        saddleE = self.get_saddle(s1, s2)

        # This line will ensure that findpath is *not called*, instead,
        # tsE is used as saddle energy.
        if fake and ts and saddleE is None:
            saddleE = 9999

        def findpath_wrap(s1, s2, maxE, fpath):
            if maxE:
                dcal_bound = int(round(maxE * 100))
                dcal_sE = fc.path_findpath_saddle(s1, s2, maxE=dcal_bound, width=fpath)
            else :
                dcal_sE = fc.path_findpath_saddle(s1, s2, width=fpath)
            return float(dcal_sE)/100 if dcal_sE else dcal_sE

        # Now this is the computationally heavy part ...
        if saddleE is None:
            if ts:
                saddleE = findpath_wrap(s1, s2, tsE, fpath)
                saddleE = tsE if saddleE is None else saddleE
            else:
                saddleE = findpath_wrap(s1, s2, fpathE, fpath)

            PROFILE['findpath-calls'] += 1
            if call:
                PROFILE[call] += 1
        elif ts:
            saddleE = min(saddleE, tsE)

        if fpathE and saddleE:
            assert saddleE <= fpathE

        if saddleE is not None:  # Add the edge.
            e1 = self.node[s1]['energy']
            e2 = self.node[s2]['energy'] if self.has_node(s2) else round(fc.eval_structure(s2), 2)

            # ensure saddle is not lower than s1, s2
            saddleE = max(saddleE, max(e1, e2))

            # Energy barrier
            dG_1s = saddleE - e1
            dG_2s = saddleE - e2

            # Metropolis Rule
            k_12 = _k0 * math.exp(-dG_1s/_RT)
            k_21 = _k0 * math.exp(-dG_2s/_RT)
            self.add_weighted_edges_from([(s1, s2, k_12)])
            self.add_weighted_edges_from([(s2, s1, k_21)])
            self[s1][s2]['saddle'] = saddleE
            self[s2][s1]['saddle'] = saddleE
            if 'meta' not in self[s1][s2] :
                self[s1][s2]['meta'] = call
                self[s2][s1]['meta'] = call

        return not (saddleE is None)

    def expand(self, extend=1, exp_mode='default', mfree=6, p_min=None):
        """Find new secondary structures and add them to :obj:`TrafoLandscape()`

        The function supports two move-sets: 1) The mfe structure for the current
        sequence length is connected to all present structures, 2) The conformation
        graph is expanded using helix-breathing.

        Args:
          extend (int, optional): number of nucleotide extensions before graph
            expansion (updates the global variable transcript length). Defaults to 1.
          exp_mode (str, optional): choose from "mfe-only": only use current mfe
            structure as potential new neighbor. "breathing-only": only use breathing
            neighborhood. "default": do both mfe and breathing.
          mfree (int, optional): minimum number of freed bases during a
            helix-opening step. Defaults to 6.
          p_min (flt, optional): Minimum probability of a structure for neighbor
            generation.  Defaults to None: using global TrafoLandscape parameter.

        Returns:
          int: Number of new nodes
        """
        if p_min is None:
            p_min = self._p_min

        fseq = self.full_sequence
        self._transcript_length += extend
        if self._transcript_length > len(fseq):
            self._transcript_length = len(fseq)
        seq = self.transcript

        csid = self._nodeid
        md = self._model_details
        fc_full = self._fold_compound

        if exp_mode not in ['default', 'mfe-only', 'breathing-only']:
            raise TrafoUsageError('unknown expansion mode')

        # Calculate MFE of current transcript
        fc_tmp = RNA.fold_compound(seq, md)
        ss, mfe = fc_tmp.mfe()
        future = '.' * (len(fseq) - len(seq))
        ss = ss + future

        # If there is no node because we are in the beginning, add the node,
        # otherwise, try to add transition edges from every node to MFE.
        if len(self) == 0:
            en = round(fc_full.eval_structure(ss), 2)
            self.add_node(ss, energy=en, occupancy=1.0,
                          identity=self._nodeid, active=True, last_seen=0)
            self._nodeid += 1

        elif exp_mode == 'default' or exp_mode == 'mfe-only':
            # Try to connect MFE to every existing state
            fpathE = 9999
            for ni in sorted(self.nodes(), key=lambda x: RNA.bp_distance(ss, x)):
                if ni == ss:
                    continue

                if self.node[ni]['active'] == False:
                    continue

                if self.has_edge(ni, ss):
                    # in case it was there but inactive
                    self.node[ss]['active'] = True
                    self.node[ss]['last_seen'] = 0
                    assert self.get_saddle(ss, ni) is not None
                    fpathE = self.get_saddle(ss, ni) \
                            if self.get_saddle(ss, ni) < fpathE else fpathE
                    continue

                if self.has_node(ss):  # from a previous iteration
                    if self.add_transition_edge(ni, ss, fpathE=fpathE+1.00, call='mfe'):
                        # in case it was there but inactive
                        self.node[ss]['active'] = True
                        self.node[ss]['last_seen'] = 0

                elif self.add_transition_edge(ni, ss, fpathE=fpathE+1.00, call='mfe'):
                    en = round(fc_full.eval_structure(ss), 2)
                    self.node[ss]['active'] = True
                    self.node[ss]['last_seen'] = 0
                    self.node[ss]['energy'] = en
                    self.node[ss]['occupancy'] = 0.0
                    self.node[ss]['identity'] = self._nodeid
                    self._nodeid += 1

                if self.get_saddle(ss, ni) is not None:
                    fpathE = self.get_saddle(ss, ni) \
                            if self.get_saddle(ss, ni) < fpathE else fpathE

        if exp_mode == 'default' or exp_mode == 'breathing-only':
            # Do the helix breathing graph expansion

            # Initialize a dictionary to store the feature expansion during each
            # graph expansion round: ext_moves[ext_seq] = [set((con,paren),...),
            # structure] where ext_seq = exterior-loop sequence with ((xxx))
            # replacing constrained elements
            ext_moves = dict()
            # Every neighbor generation can only produce energetically better
            # neighbors, so they are sorted upfront. Note that there are inactive
            # nodes that might become active during expansion, but their occupancy
            # will not change.
            for ni, data in sorted(self.nodes(data=True),
                                   key=lambda x: x[1]['energy'], reverse=True):
                if data['active'] == False:
                    continue
                en = data['energy']
                #occ = data['occupancy']
                #if occ < p_min:
                #    continue

                # short secondary structure (without its future)
                sss = ni[0:len(seq)]

                # compute a set of all helix breathing open steps
                opened = open_breathing_helices(seq, sss, mfree)

                # do a constrained exterior loop folding for all of them and then
                # connect them to the present conformation and to each other.
                connect = [ni]
                for onbr in opened:
                    nbr, ext_seq = fold_exterior_loop(md, seq, onbr, ext_moves)

                    future = '.' * (len(ni) - len(nbr))
                    nbr += future

                    if ni == nbr:
                        continue

                    if self.has_edge(ni, nbr):
                        # in case it was there but inactive
                        self.node[nbr]['active'] = True
                        self.node[nbr]['last_seen'] = 0
                        continue

                    for con in connect:
                        if con == nbr:
                            continue
                        if self.has_node(nbr):
                            if self.add_transition_edge(con, nbr, call='hb'):
                                # in case it was there but inactive
                                self.node[nbr]['active'] = True
                                self.node[nbr]['last_seen'] = 0
                        elif self.add_transition_edge(con, nbr, call='hb'):
                            enbr = round(fc_full.eval_structure(nbr), 2)
                            self.node[nbr]['energy'] = enbr
                            self.node[nbr]['active'] = True
                            self.node[nbr]['last_seen'] = 0
                            self.node[nbr]['occupancy'] = 0.0
                            self.node[nbr]['identity'] = self._nodeid
                            self._nodeid += 1
                        else:
                            msg = "# helix breathing: could not add transition edge!"
                            raise DebuggingAlert(msg)
                            #continue

                    if self.has_node(nbr) and self.node[nbr]['active']:
                        connect.append(nbr)

                    # Now connect the neighbor with *historic* transitions of parents.
                    # We store the exterior-open neighbor here, that means there are
                    # three possible reasons for duplication:
                    #   1) different (or longer) helix was opened / same historic features
                    #   2) the same helix was opened / difference is in historic features
                    #   3) different helix / different history
                    if ext_moves[ext_seq][0]:
                        for (parent, child) in ext_moves[ext_seq][0]:
                            assert parent != ni  # Parents may never be the same
                            if child == nbr:
                                # the parents differ in breathing helices, 
                                # no historic differences
                                continue

                            # Now the case with historic differences ...
                            if self.has_edge(parent, ni):
                                if self.has_node(child) and self.has_node(nbr):
                                    if self.has_edge(nbr, child):
                                        continue

                                    # TODO: Calculate saddleE from saddleE of parents?
                                    sP = self.get_saddle(ni, parent)
                                    sC1 = round(self.node[child]['energy'] \
                                            + sP - self.node[parent]['energy'], 2)
                                    sC2 = round(self.node[nbr]['energy'] \
                                            + sP - self.node[ni]['energy'], 2)

                                    if sC1 == sC2:  # avoid findpath!
                                        self.add_weighted_edges_from([(nbr, child, None)])
                                        self.add_weighted_edges_from([(child, nbr, None)])
                                        self[nbr][child]['saddle'] = sC1
                                        self[child][nbr]['saddle'] = sC1
                                        if self.add_transition_edge(nbr, child, call='feature'):
                                            # in case it was there but inactive
                                            self.node[nbr]['active'] = True
                                            self.node[nbr]['last_seen'] = 0
                                            # in case it was there but inactive
                                            self.node[child]['active'] = True
                                            self.node[child]['last_seen'] = 0
                                        else:
                                            # Can only happen when using dG_max
                                            self.remove_edge(nbr, child)
                                            self.remove_edge(child, nbr)
                                            continue
                                    else:
                                        if self.add_transition_edge(nbr, child, call='feature'):
                                            # in case it was there but inactive
                                            self.node[nbr]['active'] = True
                                            self.node[nbr]['last_seen'] = 0
                                            # in case it was there but inactive
                                            self.node[child]['active'] = True
                                            self.node[child]['last_seen'] = 0
                                else:
                                    # Apparently, either child or nbr could not be connected
                                    # to the graph, but since parents are connected we should 
                                    # give it a try.. but then again, this can only happen when
                                    # using dG_max during rate computation.
                                    continue

                    # Track the final structure, every new identical ext-change will be
                    # connected, if the parents were connected.
                    ext_moves[ext_seq][0].add((ni, nbr))

        if not self.has_node(ss) or (not self.node[ss]['active']):
            print("# WARNING: mfe secondary structure not connected\n# {}".format(ss))

        # Post processing of graph after expansion:
        # remove nodes that have been inactive for a long time.
        for ni in list(self.nodes()):
            if self.node[ni]['active'] == False:
                self.node[ni]['last_seen'] += 1
            else:
                self.node[ni]['last_seen'] = 0
            if self.node[ni]['last_seen'] >= 5:
                self.remove_node(ni)

        return self._nodeid - csid

    def coarse_grain(self, dG_min=None):
        """Landscape coarse-graining base on energy barriers.

        Every structure gets assigned to an energetically better or equal
        macrostate. If a structure gets a assigned to itself, well then it
        represents the macrostate

        Try it in two iterations:
            -> assign every structure to its macrostate. 
            -> remove nodes but and use transition to 

        Processes an energetically sorted list of structures (high to low
        energies) and tries to merge their occupancy into a neighboring, better
        conformation (forming a macro-state). The current structure is merged
        (and therefore removed from the graph) if there exists a neighbor that
        has better energy and the energy barrier is lower than the dG_min
        parameter. If there are multiple better neighbors with a minimal
        transition energy barrier, then the occupancy is transfered to the
        neighbor with the lowest energy, in the degenerate case the
        lexicographically first structure is chosen.

        Args:
          dG_min (flt, optional): Minimum energy barrier between separate
            macrostates.

        Returns:
          dict[node] = node: A mapping from deleted nodes to macro-state
        """

        merged_nodes = dict()
        merged_to = dict()

        if dG_min is None:
            dG_min = self._dG_min
        assert dG_min is not None

        # sort by energy (high to low)
        for ni, data in sorted(self.nodes(data=True),
                               key=lambda x: (x[1]['energy'], x), reverse=True):

            if data['active'] == False:
                continue
            en = data['energy']

            # get all active neighbors (low to high)
            nbrs = [x for x in sorted(self.successors(ni), 
                              key=lambda x: (self.node[x]['energy'], x), reverse=False) if self.node[x]['active']]

            if nbrs == []:
                break

            # lowest neighbor structure and energy
            best, been = nbrs[0], self.node[nbrs[0]]['energy']

            if been - en > 0.0001:
                # local minimum
                continue

            # among all energetically better neighbors, find the neighbor with the
            # lowest energy barrier ...
            (transfer, minsE) = (best, self.get_saddle(ni, best))
            for e, nbr in enumerate(nbrs[1:]):
                if self.node[nbr]['energy'] - en >= 0.0001:
                    break
                sE = self.get_saddle(ni, nbr)
                if sE - minsE < 0.0001:
                    (transfer, minsE) = (nbr, sE)

            if minsE - en - dG_min > 0.0001:  # avoid precision errors
                # do not merge, if the barrier is too high.
                continue

            # connect all neighboring nodes to the transfer node
            for e, nb1 in enumerate(nbrs, 1):
                if nb1 == transfer:
                    continue
                (s1, s2) = (nb1, transfer) if \
                        self.node[nb1]['energy'] >  self.node[transfer]['energy'] else \
                        (transfer, nb1)
                always_true = self.add_transition_edge(s1, s2, ts=ni, call='cogr')
                if always_true is False:
                    raise TrafoAlgoError('Did not add the transition edge!')

            # remove the node
            self.node[ni]['active'] = False
            self.node[ni]['last_seen'] = 1
            self.node[transfer]['occupancy'] += self.node[ni]['occupancy']
            self.node[ni]['occupancy'] = 0.0

            merged_nodes[ni] = transfer
            if transfer in merged_to:
                merged_to[transfer].append(ni)
            else:
                merged_to[transfer] = [ni]

            if ni in merged_to:
                fathers = merged_to[ni]
                for f in fathers:
                    merged_nodes[f] = transfer
                    merged_to[transfer].append(f)
                del merged_to[ni]

        return merged_nodes

    def simulate(self, t0, t8, tmpfile=None):
        # treekin wrapper function using:
        #   "self.get_simulation_files_tkn"
        #   "self.update_occupancies_tkn"
        raise NotImplementedError

    def get_simulation_files_tkn(self, name, binrates=True):
        """ Print a rate matrix and the initial occupancy vector.

        This function prints files and parameters to simulate dynamics using the
        commandline tool treekin. A *.bar file contains a sorted list of present
        structures, their energy and their neighborhood and the corresponding
        energy barriers. A *.rts or *.rts.bin file contains the matrix of
        transition rates either in text or binary format. Additionaly, it returns
        a vector "p0", which contains the present occupancy of structures. The
        order or elements in p0 contains

        Note:
          A *.bar file contains the energy barriers to transition between local
          minima. In contrast to files produced by `barriers`, where local minimum
          is always *directly* connected to an energetically better local minimum,
          here a path towards the MFE structure can proceed via an energetically
          worse structure first.

        Args:
          name (str): Name of output files name.bar, name.rts, name.rts.bin.
          binrates (bool, optional): Print rates in binary format or text format.
            Defaults to True: binary format.

        """
        seq = self.transcript

        sorted_nodes = self.sorted_nodes(descending=False)

        bfile = name + '.bar'
        rfile = name + '.rts'
        brfile = rfile + '.bin'
        p0 = []

        with open(bfile, 'w') as bar, open(rfile, 'w') as rts, open(brfile, 'wb') as brts:
            bar.write("     {}\n".format(seq))
            brts.write(pack("i", len(sorted_nodes)))
            for e, (ni, data) in enumerate(sorted_nodes, 1):
                # Calculate barrier heights to all other basins.
                nMsE = set()
                for ee, (be, _) in enumerate(sorted_nodes, 1):
                    if e == ee:
                        continue
                    sE = self.get_saddle(be, ni)
                    if sE is not None:
                        nMsE.add((ee, sE))
                mystr = ' '.join(['({:3d} {:6.2f})'.format(x_y[0], x_y[1] - data['energy']) for x_y in sorted(list(nMsE), key=lambda x: x[0])])

                # Print structures and neighbors to bfile:
                bar.write("{:4d} {} {:6.2f} {}\n".format(e, ni[:len(seq)], data['energy'], mystr))

                # Add ni occupancy to p0
                if data['occupancy'] > 0:
                    p0.append("{}={}".format(e, data['occupancy']))

                # Print rate matrix to rfile and brfile
                trates = []
                rates = []
                for (nj, jdata) in sorted_nodes:
                    if self.has_edge(ni, nj):
                        rates.append(self[ni][nj]['weight'])
                        trates.append(self[nj][ni]['weight'])
                    else:
                        rates.append(0)
                        trates.append(0)
                line = "".join(map("{:10.4g}".format, rates))
                rts.write("{}\n".format(line))
                for r in trates:
                    brts.write(pack("d", r))

        return [bfile, brfile if binrates else rfile, p0, sorted_nodes]

    #   update_time_and_occupancies_tkn(self, tfile)
    def update_occupancies_tkn(self, tfile, sorted_nodes):
        """
          Update the occupancy in the Graph and the total simulation time
        """
        # http://www.regular-expressions.info/floatingpoint.html
        reg_flt = re.compile(b'[-+]?[0-9]*\.?[0-9]+([eE][-+]?[0-9]+)?.')

        lastlines = s.check_output(['tail', '-2', tfile]).strip().split(b'\n')
        if not reg_flt.match(lastlines[0]):
            raise TrafoAlgoError('Cannot parse simulation output', tfile)
        else:
            if reg_flt.match(lastlines[1]):
                time = float(lastlines[1].split()[0])
                iterations = None
                tot_occ = sum(map(float, lastlines[1].split()[1:]))
                for e, occu in enumerate(lastlines[1].split()[1:]):
                    ss = sorted_nodes[e][0]
                    self.node[ss]['occupancy'] = float(occu)/tot_occ
            else :
                time = float(lastlines[0].split()[0])
                iterations = int(lastlines[-1].split()[-1])
                tot_occ = sum(map(float, lastlines[0].split()[1:]))
                for e, occu in enumerate(lastlines[0].split()[1:]):
                    ss = sorted_nodes[e][0]
                    self.node[ss]['occupancy'] = float(occu)/tot_occ

        return time, iterations

    def prune(self, p_min=None, maxh=None, mocca=None, detailed=False):
        """ Delete nodes or report them as still reachable.

        Use the occupancy cutoff to choose which nodes to keep and which ones to
        remove. Every node with occuancy < cutoff will be removed and its neighbors
        connected with each other. You may set the *maxh* parameter to reject the
        removal of a node that has a very high energy barrier to all its neighbors.

        Args:
          p_min (flt, optional): Occupancy cutoff for neighbor generation.
            Defaults to None: using global TrafoLandscape parameter.
          maxh (flt, optional): Don't remove structures that are separated with
            an energy barrier higher than maxh.

        Returns:
          int, int, int:
            number of deleted nodes,
            number of still reachable nodes,
            number of rejected deletions due to maxh

        """
        if p_min is None:
            p_min = self._p_min

        deleted_nodes = 0
        still_reachables = 0
        rejected = 0

        for ni, data in self.sorted_nodes(descending=False):  # sort high to low..
            if data['occupancy'] - p_min > 0.0000001:
                continue
            en = data['energy']

            # get all active neighbors (low to high)
            nbrs = [x for x in sorted(self.successors(ni), 
                key=lambda x: self.node[x]['energy'], reverse=False) if self.node[x]['active']]

            # looks good!
            if mocca and len([x for x in nbrs if self.node[x]['occupancy'] >= p_min]) > mocca:
                rejected += 1
                continue

            # lowest neighbor structure and energy
            best, been = nbrs[0], self.node[nbrs[0]]['energy']

            if been - en > 0.0001:
                still_reachables += 1
                continue

            # among *all* neighbors, find the neighbor with the lowest energy barrier
            (transfer, minsE) = (best, self.get_saddle(ni, best))
            for e, nbr in enumerate(nbrs[1:]):
                sE = self.get_saddle(ni, nbr)
                if sE - minsE < 0.0001:
                    (transfer, minsE) = (nbr, sE)

            if maxh and (minsE - en - maxh > 0.0001):
                # do not merge, if the barrier is too high.
                rejected += 1
                continue

            # remove the node
            self.node[ni]['active'] = False
            self.node[ni]['last_seen'] = 1
            self.node[transfer]['occupancy'] += self.node[ni]['occupancy']
            self.node[ni]['occupancy'] = 0.0
            deleted_nodes += 1

            for e, nb1 in enumerate(nbrs, 1):
                for nb2 in nbrs[e:]:
                    always_true = self.add_transition_edge(nb2, nb1, ts=ni, call='prune', 
                            fake=not detailed)
                    if always_true is False:
                        raise TrafoAlgoError('Did not add the transition edge!')

        return deleted_nodes, still_reachables, rejected

    def sorted_trajectories_iter(self, sorted_nodes, tfile, softmap=None):
        """ Yields the time course information using a treekin output file.

        Args:
          sorted_nodes (list): a list of nodes sorted by their energy
          tfile (str): treekin-output file name.

        Yields:
          list: ID, time, occupancy, structure, energy
        """
        # http://www.regular-expressions.info/floatingpoint.html
        reg_flt = re.compile('[-+]?[0-9]*\.?[0-9]+([eE][-+]?[0-9]+)?.')

        ttime = self._total_time

        with open(tfile) as tkn:
            # this is ugly, but used to check if we're at the last line
            prevcourse = []
            tknlines = tkn.readlines()
            for line in tknlines:
                if reg_flt.match(line):
                    course = list(map(float, line.strip().split()))
                    time = course[0]

                    # softmap hack:
                    # preprocess the timeline by merging all states using the
                    # softmap
                    if softmap:
                        macrostates = [0] * len(course)
                        macromap = dict()
                        for e, occu in enumerate(course[1:]):
                            ss = sorted_nodes[e][0]

                            # map occupancy to (energetically better)
                            # softmap[ss]
                            if ss in softmap:
                                mapss = softmap[ss]
                                mapid = macromap[mapss]
                            else:
                                # we *must* have seen this state before, given
                                # there are no degenerate sorting errors...
                                mapid = e + 1
                                macromap[ss] = mapid

                            macrostates[mapid] += occu

                        course[1:] = macrostates[1:]

                    for e, occu in enumerate(course[1:]):
                        # is it above visibility threshold?
                        ss = sorted_nodes[e][0]
                        sss = ss[0:self._transcript_length]

                        yield self.node[ss]['identity'], ttime + time, occu, \
                            sss, self.node[ss]['energy']
                    prevcourse = course
        return


def open_breathing_helices(seq, ss, free=6):
    """ open all breathable helices, i.e. those that share a base-pair
      with an exterior loop region
    """
<<<<<<< HEAD
    if cutoff is None:
      cutoff = self.occupancy_cutoff

    fseq = self.full_sequence
    self._transcript_length += extend
    if self._transcript_length > len(fseq):
      self._transcript_length = len(fseq)
    seq = self.transcript

    csid = self._nodeid
    md = self._model_details
    fc_full = self._fold_compound

    if exp_mode not in ['default', 'mfe-only', 'breathing-only']:
      raise TrafoUsageError('unknown expansion mode')

    # Calculate MFE of current transcript
    fc_tmp = RNA.fold_compound(seq, md)
    ss, mfe = fc_tmp.mfe()
    future = '.' * (len(fseq)-len(seq))
    ss = ss + future
    #print "{}\n{} {:6.2f}".format(seq, ss, mfe)

    # If there is no node because we are in the beginning, add the node,
    # otherwise, try to add transition edges from every node to MFE.
    if len(self) == 0 :
      en = round(fc_full.eval_structure(ss), 2)
      self.add_node(ss, energy=en, occupancy=1.0, 
          identity=self._nodeid, active=True, last_seen=0)
      self._nodeid += 1

    elif exp_mode == 'default' or exp_mode == 'mfe-only':
      # Try to connect MFE to every existing state
      nodes = list(self.nodes())
      for ni in nodes :
        if self.node[ni]['active'] == False : continue
        if ni == ss : continue
        if self.has_edge(ni,ss) :
          self.node[ss]['active'] = True # in case it was there but inactive
          continue

        if self.has_node(ss): # from a previous iteration
          if self.add_transition_edge(ni, ss):
            self.node[ss]['active'] = True # in case it was there but inactive

        elif self.add_transition_edge(ni, ss):
          en = round(fc_full.eval_structure(ss), 2)
          self.node[ss]['active'] = True
          self.node[ss]['last_seen'] = 0
          self.node[ss]['energy'] = en
          self.node[ss]['occupancy'] = 0.0
          self.node[ss]['identity'] = self._nodeid
          self._nodeid += 1

    if exp_mode == 'default' or exp_mode == 'breathing-only':
      # Do the helix breathing graph expansion

      # Initialize a dictionary to store the feature expansion during each
      # graph expansion round: ext_moves[ext_seq] = [set((con,paren),...),
      # structure] where ext_seq = exterior-loop sequence with ((xxx))
      # replacing constrained elements
      ext_moves = dict()
      # Every neighbor generation can only produce energetically better
      # neighbors, so they are sorted upfront. Note that there are inactive
      # nodes that might become active during expansion, but their occupancy
      # will not change.
      for ni, data in sorted(self.nodes(data=True), 
          key=lambda x: x[1]['energy'], reverse=True):
        if data['active'] == False : continue
        en  = data['energy']
        occ = data['occupancy']
        if occ < cutoff : continue

        # short secondary structure (without its future)
        sss = ni[0:len(seq)]

        # compute a set of all helix breathing open steps
        opened = open_breathing_helices(seq, sss, mfree)

        # do a constrained exterior loop folding for all of them and then
        # connect them to the present conformation "ni", but also to each
        # other.
        connect = [ni]
        for onbr in opened :
          nbr, ext_seq = fold_exterior_loop(md, seq, onbr, ext_moves)

          future = '.' * (len(ni) - len(nbr))
          nbr += future

          if ni == nbr: 
            continue
=======
    nbrs = set()
    pt = ril.make_pair_table(ss, base=0)
>>>>>>> 01370d9f

    # mutable secondary structure
    nbr = list(ss)

    rec_fill_nbrs(nbrs, ss, nbr, pt, (0, len(ss)), free)

<<<<<<< HEAD
                  # TODO: Calculate saddleE from saddleE of parents?
                  sP = self.get_saddle(ni, parent)
                  sC1 = round(self.node[child]['energy'] + sP - self.node[parent]['energy'], 2)
                  sC2 = round(self.node[nbr]['energy'] + sP - self.node[ni]['energy'], 2)

                  if sC1 == sC2: # avoid findpath!
                    self.add_weighted_edges_from([(nbr, child, None)])
                    self.add_weighted_edges_from([(child, nbr, None)])
                    self[nbr][child]['saddle'] = sC1
                    self[child][nbr]['saddle'] = sC1
                    if self.add_transition_edge(nbr, child, maxdG = 0):
                      self.node[nbr]['active'] = True # in case it was there but inactive
                      self.node[child]['active'] = True # in case it was there but inactive
                    else :
                      self.remove_edge(nbr,child)
                      self.remove_edge(child,nbr)
                      # Replace this with a continue, or logging... but first see some examples.
                      raise DebuggingAlert("# helix breathing: did not add historic edge! It is safe to replace this with a continue, but tell stefan about it!")
                  else:
                    if self.add_transition_edge(nbr, child):
                      self.node[nbr]['active'] = True # in case it was there but inactive
                      self.node[child]['active'] = True # in case it was there but inactive
                else :
                  # TODO: Need to think about this more once a few examples come up ...
                  raise DebuggingAlert("# helix breathing: should we add the edge?! It is safe to replace this with a continue, but tell stefan about it!")
          # Track the final structure, every new identical ext-change will be
          # connected, if the parents were connected.
          ext_moves[ext_seq][0].add((ni, nbr))

    if not self.has_node(ss) or (not self.node[ss]['active']):
      print "# WARNING: ", ss, "[mfe secondary structure not connected]"

    # Post processing of graph after expansion: 
    #   remove nodes that have been inactive for a long time.
    nodes = list(self.nodes())
    for ni in nodes :
      if self.node[ni]['active'] == False :
        self.node[ni]['last_seen'] += 1
      else :
        self.node[ni]['last_seen'] = 0
      if self.node[ni]['last_seen'] >= 5:
        self.remove_node(ni)

    return self._nodeid-csid

  def coarse_grain(self, minh = 1):
    """ Graph condensation step. 

    Processes an energetically sorted list of structures (high to low energies)
    and tries to merge their occupancy into a neighboring, better conformation
    (thus forming a macro-state). The current structure can be merged (and
    therefore removed from the graph) if there exists a neighbor that has
    better energy and the energy barrier is lower than the *minh* parameter. If
    there are multiple better neighbors with the same transition energy
    barrier, then the occupancy is transfered to the neighbor with the lowest
    energy, in the degenerate case the lexicographically first structure is
    chosen.
=======
    nbrs.add(''.join(nbr))
>>>>>>> 01370d9f

    return nbrs


def rec_fill_nbrs(nbrs, ss, mb, pt, xxx_todo_changeme, free):
    """ recursive helix opening
    TODO: Test function, but looks good

    :param nbrs: a set of all neighboring conformations
    :param ss: reference secondary structure
    :param mb: a mutable version of ss, which, after the final round will have
      all breathing helices opened
    :param pt: pair table (zero based)
    :param (n,m): the range of the pt under current investigation
    :param free: number of bases that should be freed

    :return:
    """
    (n, m) = xxx_todo_changeme
    skip = 0  # fast forward in case we have deleted stuff
    for i in range(n, m):
        j = pt[i]
        if j == -1:
            continue
        if i < skip:
            continue

        nb = list(ss)
        [o, l] = [0, 0]
        [p, q] = [i, j]

        add = True
        while p < q and (l == 0 or o < free):
            if pt[p] != q or p != pt[q]:
                """ this is a multiloop """
                # i,j = 1, len(pt)
                rec_fill_nbrs(nbrs, ''.join(nb), mb, pt, (p, q), free - o)
                add = False
                break

            # remove the base-pairs
            pt[p] = pt[q] = -1
            nb[p] = nb[q] = '.'
            mb[p] = mb[q] = '.'
            o += 2  # one base-pair deleted, two bases freed

            l = 0  # reset interior-loop size
            while (p < q and pt[p + 1] == -1):
                [p, l] = [p + 1, l + 1]
            p += 1
            while (p < q and pt[q - 1] == -1):
                [q, l] = [q - 1, l + 1]
            q -= 1
            o += l

        if add:
            nbrs.add(''.join(nb))
        skip = j + 1

    return


def fold_exterior_loop(md, seq, con, ext_moves):
    """ Constrained folding of the exterior loop.

    All constrained helices are replaced with the motif:
      NNNNNNN
      ((xxx))
    for example a helix with the closing-stack CG-UG:
      CG ~ UG -> CGNNNUG
      (( ~ )) -> ((xxx))
    This reduces the sequence length (n) and therefore the runtime O(n^3),
    and it enables the identification of independent structures with the same
    exterior loop features.

    Args:
      md (RNA.md()):      ViennaRNA model details (temperature, noLP, etc.)
      seq (str):          RNA sequence
      con (str):          RNA structure constraint
      ext_moves (dict()): Dictionary storing all mappings from exterior-loop
                          constraints (features) to parents.

    Returns:
      (str, str):
    """

    spacer = 'NNN'
    pt = ril.make_pair_table(con, base=0)
    ext_seq = ''
    ext_con = ''

    # shrink the sequences
    skip = 0
    for i, j in enumerate(pt):
        if i < skip:
            continue
        if j == -1:
            ext_seq += seq[i]
            ext_con += '.'
        else:
            ext_seq += seq[i] + seq[i + 1]
            ext_seq += spacer
            ext_seq += seq[j - 1] + seq[j]
            ext_con += '(('
            ext_con += 'x' * len(spacer)
            ext_con += '))'
            skip = j + 1

    # If we have seen this exterior loop before, then we don't need to
    # calculate again, and we have to trace back if the parents are connected.
    if ext_seq in ext_moves:
        css = ext_moves[ext_seq][1]
    else:
        fc_tmp = RNA.fold_compound(ext_seq, md)
        fc_tmp.constraints_add(
            ext_con, RNA.CONSTRAINT_DB_DEFAULT | RNA.CONSTRAINT_DB_ENFORCE_BP)
        css, cfe = fc_tmp.mfe()
        ext_moves[ext_seq] = [set(), css]
        del fc_tmp

    # replace characters in constraint
    c, skip = 0, 0
    for i, j in enumerate(pt):
        if i < skip:
            continue
        if j == -1:
            con = con[:i] + css[c] + con[i + 1:]
            c += 1
        else:
            c += len(spacer) + 4
            skip = j + 1
    ss = con

    return ss, ext_seq
<|MERGE_RESOLUTION|>--- conflicted
+++ resolved
@@ -916,169 +916,15 @@
     """ open all breathable helices, i.e. those that share a base-pair
       with an exterior loop region
     """
-<<<<<<< HEAD
-    if cutoff is None:
-      cutoff = self.occupancy_cutoff
-
-    fseq = self.full_sequence
-    self._transcript_length += extend
-    if self._transcript_length > len(fseq):
-      self._transcript_length = len(fseq)
-    seq = self.transcript
-
-    csid = self._nodeid
-    md = self._model_details
-    fc_full = self._fold_compound
-
-    if exp_mode not in ['default', 'mfe-only', 'breathing-only']:
-      raise TrafoUsageError('unknown expansion mode')
-
-    # Calculate MFE of current transcript
-    fc_tmp = RNA.fold_compound(seq, md)
-    ss, mfe = fc_tmp.mfe()
-    future = '.' * (len(fseq)-len(seq))
-    ss = ss + future
-    #print "{}\n{} {:6.2f}".format(seq, ss, mfe)
-
-    # If there is no node because we are in the beginning, add the node,
-    # otherwise, try to add transition edges from every node to MFE.
-    if len(self) == 0 :
-      en = round(fc_full.eval_structure(ss), 2)
-      self.add_node(ss, energy=en, occupancy=1.0, 
-          identity=self._nodeid, active=True, last_seen=0)
-      self._nodeid += 1
-
-    elif exp_mode == 'default' or exp_mode == 'mfe-only':
-      # Try to connect MFE to every existing state
-      nodes = list(self.nodes())
-      for ni in nodes :
-        if self.node[ni]['active'] == False : continue
-        if ni == ss : continue
-        if self.has_edge(ni,ss) :
-          self.node[ss]['active'] = True # in case it was there but inactive
-          continue
-
-        if self.has_node(ss): # from a previous iteration
-          if self.add_transition_edge(ni, ss):
-            self.node[ss]['active'] = True # in case it was there but inactive
-
-        elif self.add_transition_edge(ni, ss):
-          en = round(fc_full.eval_structure(ss), 2)
-          self.node[ss]['active'] = True
-          self.node[ss]['last_seen'] = 0
-          self.node[ss]['energy'] = en
-          self.node[ss]['occupancy'] = 0.0
-          self.node[ss]['identity'] = self._nodeid
-          self._nodeid += 1
-
-    if exp_mode == 'default' or exp_mode == 'breathing-only':
-      # Do the helix breathing graph expansion
-
-      # Initialize a dictionary to store the feature expansion during each
-      # graph expansion round: ext_moves[ext_seq] = [set((con,paren),...),
-      # structure] where ext_seq = exterior-loop sequence with ((xxx))
-      # replacing constrained elements
-      ext_moves = dict()
-      # Every neighbor generation can only produce energetically better
-      # neighbors, so they are sorted upfront. Note that there are inactive
-      # nodes that might become active during expansion, but their occupancy
-      # will not change.
-      for ni, data in sorted(self.nodes(data=True), 
-          key=lambda x: x[1]['energy'], reverse=True):
-        if data['active'] == False : continue
-        en  = data['energy']
-        occ = data['occupancy']
-        if occ < cutoff : continue
-
-        # short secondary structure (without its future)
-        sss = ni[0:len(seq)]
-
-        # compute a set of all helix breathing open steps
-        opened = open_breathing_helices(seq, sss, mfree)
-
-        # do a constrained exterior loop folding for all of them and then
-        # connect them to the present conformation "ni", but also to each
-        # other.
-        connect = [ni]
-        for onbr in opened :
-          nbr, ext_seq = fold_exterior_loop(md, seq, onbr, ext_moves)
-
-          future = '.' * (len(ni) - len(nbr))
-          nbr += future
-
-          if ni == nbr: 
-            continue
-=======
     nbrs = set()
     pt = ril.make_pair_table(ss, base=0)
->>>>>>> 01370d9f
 
     # mutable secondary structure
     nbr = list(ss)
 
     rec_fill_nbrs(nbrs, ss, nbr, pt, (0, len(ss)), free)
 
-<<<<<<< HEAD
-                  # TODO: Calculate saddleE from saddleE of parents?
-                  sP = self.get_saddle(ni, parent)
-                  sC1 = round(self.node[child]['energy'] + sP - self.node[parent]['energy'], 2)
-                  sC2 = round(self.node[nbr]['energy'] + sP - self.node[ni]['energy'], 2)
-
-                  if sC1 == sC2: # avoid findpath!
-                    self.add_weighted_edges_from([(nbr, child, None)])
-                    self.add_weighted_edges_from([(child, nbr, None)])
-                    self[nbr][child]['saddle'] = sC1
-                    self[child][nbr]['saddle'] = sC1
-                    if self.add_transition_edge(nbr, child, maxdG = 0):
-                      self.node[nbr]['active'] = True # in case it was there but inactive
-                      self.node[child]['active'] = True # in case it was there but inactive
-                    else :
-                      self.remove_edge(nbr,child)
-                      self.remove_edge(child,nbr)
-                      # Replace this with a continue, or logging... but first see some examples.
-                      raise DebuggingAlert("# helix breathing: did not add historic edge! It is safe to replace this with a continue, but tell stefan about it!")
-                  else:
-                    if self.add_transition_edge(nbr, child):
-                      self.node[nbr]['active'] = True # in case it was there but inactive
-                      self.node[child]['active'] = True # in case it was there but inactive
-                else :
-                  # TODO: Need to think about this more once a few examples come up ...
-                  raise DebuggingAlert("# helix breathing: should we add the edge?! It is safe to replace this with a continue, but tell stefan about it!")
-          # Track the final structure, every new identical ext-change will be
-          # connected, if the parents were connected.
-          ext_moves[ext_seq][0].add((ni, nbr))
-
-    if not self.has_node(ss) or (not self.node[ss]['active']):
-      print "# WARNING: ", ss, "[mfe secondary structure not connected]"
-
-    # Post processing of graph after expansion: 
-    #   remove nodes that have been inactive for a long time.
-    nodes = list(self.nodes())
-    for ni in nodes :
-      if self.node[ni]['active'] == False :
-        self.node[ni]['last_seen'] += 1
-      else :
-        self.node[ni]['last_seen'] = 0
-      if self.node[ni]['last_seen'] >= 5:
-        self.remove_node(ni)
-
-    return self._nodeid-csid
-
-  def coarse_grain(self, minh = 1):
-    """ Graph condensation step. 
-
-    Processes an energetically sorted list of structures (high to low energies)
-    and tries to merge their occupancy into a neighboring, better conformation
-    (thus forming a macro-state). The current structure can be merged (and
-    therefore removed from the graph) if there exists a neighbor that has
-    better energy and the energy barrier is lower than the *minh* parameter. If
-    there are multiple better neighbors with the same transition energy
-    barrier, then the occupancy is transfered to the neighbor with the lowest
-    energy, in the degenerate case the lexicographically first structure is
-    chosen.
-=======
     nbrs.add(''.join(nbr))
->>>>>>> 01370d9f
 
     return nbrs
 
